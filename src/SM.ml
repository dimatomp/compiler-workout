open GT
open Language
open List

(* The type for the stack machine instructions *)
@type insn =
(* binary operator                 *) | BINOP of string
(* put a constant on the stack     *) | CONST of int
(* read to stack                   *) | READ
(* write from stack                *) | WRITE
(* load a variable to the stack    *) | LD    of string
(* store a variable from the stack *) | ST    of string
(* a label                         *) | LABEL of string
(* unconditional jump              *) | JMP   of string
(* conditional jump                *) | CJMP  of string * string
(* begins procedure definition     *) | BEGIN of string * string list * string list
(* end procedure definition        *) | END
<<<<<<< HEAD
(* calls a function/procedure      *) | CALL  of string * int * bool
(* returns from a function         *) | RET   of bool with show
                                                   
(* The type for the stack machine program *)                                                               
=======
(* calls a procedure               *) | CALL  of string with show

(* The type for the stack machine program *)
>>>>>>> d5d933f6
type prg = insn list
                            
(* The type for the stack machine configuration: control stack, stack and configuration from statement
   interpreter
 *)
type config = (prg * State.t) list * int list * Expr.config

(* Stack machine interpreter

     val eval : env -> config -> prg -> config

   Takes an environment, a configuration and a program, and returns a configuration as a result. The
   environment is used to locate a label to jump to (via method env#labeled <label_name>)
*)                                                  
<<<<<<< HEAD
let rec eval env ((cstack, stack, ((st, i, o) as c)) as conf) prg = failwith "Not implemented"
=======
let rec eval env ((cstack, stack, ((st, i, o) as c)) as conf) = function
    | [] -> conf
    | cInst :: progRem ->
        let cCfg, cont = match (cInst, cstack) with
        | BINOP op, _                   ->
                let x :: y :: stack = stack in
                let calcResult = Expr.evalBinop op y x in
                (cstack, calcResult :: stack, c), progRem
        | CONST v, _                    -> (cstack, v :: stack, c), progRem
        | READ, _                       ->
                let r :: cInp = i in
                (cstack, r :: stack, (st, cInp, o)), progRem
        | WRITE, _                      -> let x :: stack = stack in (cstack, stack, (st, i, append o [x])), progRem
        | LD name, _                    -> (cstack, State.eval st name :: stack, c), progRem
        | ST name, _                    -> let x :: stack = stack in (cstack, stack, (State.update name x st, i, o)), progRem
        | LABEL name, _                 -> conf, progRem
        | JMP name, _                   -> conf, env#labeled name
        | CJMP ("z", name), _           -> let x :: stack = stack in (cstack, stack, c), if x == 0 then env#labeled name else progRem
        | CJMP ("nz", name), _          -> let x :: stack = stack in (cstack, stack, c), if x != 0 then env#labeled name else progRem
        | BEGIN (args, locals), _       ->
                let rec split n l = if n == 0 then ([], l) else let pref, suf = split (n - 1) (tl l) in hd l :: pref, suf in
                let argv, stack = split (length args) stack in
                let st = fold_right2 State.update (rev args) argv (State.enter st (append args locals)) in
                (cstack, stack, (st, i, o)), progRem
        | END, (progRem, oSt) :: cstack -> (cstack, stack, (State.leave st oSt, i, o)), progRem
        | END, []                       -> conf, []
        | CALL name, _                  -> ((progRem, st) :: cstack, stack, c), env#labeled name
        in
        eval env cCfg cont
>>>>>>> d5d933f6

(* Top-level evaluation

     val run : prg -> int list -> int list

   Takes a program, an input stream, and returns an output stream this program calculates
*)
let run p i =
  let module M = Map.Make (String) in
  let rec make_map m = function
  | []              -> m
  | (LABEL l) :: tl -> make_map (M.add l tl m) tl
  | _ :: tl         -> make_map m tl
  in
  let m = make_map M.empty p in
  let (_, _, (_, _, o)) = eval (object method labeled l = M.find l m end) ([], [], (State.empty, i, [])) p in o

(* Stack machine compiler

     val compile : Language.t -> prg

   Takes a program in the source language and returns an equivalent program for the
   stack machine
*)
<<<<<<< HEAD
let compile (defs, p) = failwith "Not implemented"
=======
let compile (defs, stmt) =
    let rec compExpr = function
        | Expr.Const x -> [CONST x]
        | Expr.Var s -> [LD s]
        | Expr.Binop (op, f, s) -> append (compExpr f) (append (compExpr s) [BINOP op])
        | Expr.Call (name, args) -> append (concat (map compExpr args)) [CALL name]
    in
    let getLabel cNum = "__l" ^ string_of_int cNum, cNum + 1 in
    let rec compileImpl lState = function
        | Stmt.Read x -> [READ; ST x], lState
        | Stmt.Write t -> append (compExpr t) [WRITE], lState
        | Stmt.Assign (name, ex) -> append (compExpr ex) [ST name], lState
        | Stmt.Seq (s1, s2) ->
                let code1, lState = compileImpl lState s1 in
                let code2, lState = compileImpl lState s2 in
                append code1 code2, lState
        | Stmt.Skip -> ([], lState)
        | Stmt.If (cond, tBrc, fBrc) ->
                let condition = compExpr cond in
                let trueBranch, lState = compileImpl lState tBrc in
                let falseBranch, lState = compileImpl lState fBrc in
                let fLabel, lState = getLabel lState in
                let sLabel, lState = getLabel lState in
                append condition (append (CJMP ("z", fLabel) :: trueBranch) (append (JMP sLabel :: LABEL fLabel :: falseBranch) [LABEL sLabel])), lState
        | Stmt.While (cond, body) ->
                let condition = compExpr cond in
                let bodyCode, lState = compileImpl lState body in
                let sLabel, lState = getLabel lState in
                let fLabel, lState = getLabel lState in
                append (LABEL sLabel :: condition) (append (CJMP ("z", fLabel) :: bodyCode) [JMP sLabel; LABEL fLabel]), lState
        | Stmt.Return None -> [END], lState
        | Stmt.Return (Some expr) -> append (compExpr expr) [END], lState
        | Stmt.Call (name, args) -> compExpr (Expr.Call (name, args)), lState
    in
    let result, lState = compileImpl 0 stmt in
    let compileFunc (result, lState) (name, (args, locals, body)) =
        let (compDef, lState) = compileImpl lState body in
        append result (append (LABEL name :: BEGIN (args, locals) :: compDef) [END]), lState
    in
    let result, lState = fold_left compileFunc (append result [END], lState) defs in
    result
>>>>>>> d5d933f6
<|MERGE_RESOLUTION|>--- conflicted
+++ resolved
@@ -15,16 +15,10 @@
 (* conditional jump                *) | CJMP  of string * string
 (* begins procedure definition     *) | BEGIN of string * string list * string list
 (* end procedure definition        *) | END
-<<<<<<< HEAD
 (* calls a function/procedure      *) | CALL  of string * int * bool
 (* returns from a function         *) | RET   of bool with show
                                                    
 (* The type for the stack machine program *)                                                               
-=======
-(* calls a procedure               *) | CALL  of string with show
-
-(* The type for the stack machine program *)
->>>>>>> d5d933f6
 type prg = insn list
                             
 (* The type for the stack machine configuration: control stack, stack and configuration from statement
@@ -39,9 +33,6 @@
    Takes an environment, a configuration and a program, and returns a configuration as a result. The
    environment is used to locate a label to jump to (via method env#labeled <label_name>)
 *)                                                  
-<<<<<<< HEAD
-let rec eval env ((cstack, stack, ((st, i, o) as c)) as conf) prg = failwith "Not implemented"
-=======
 let rec eval env ((cstack, stack, ((st, i, o) as c)) as conf) = function
     | [] -> conf
     | cInst :: progRem ->
@@ -71,7 +62,6 @@
         | CALL name, _                  -> ((progRem, st) :: cstack, stack, c), env#labeled name
         in
         eval env cCfg cont
->>>>>>> d5d933f6
 
 (* Top-level evaluation
 
@@ -96,9 +86,6 @@
    Takes a program in the source language and returns an equivalent program for the
    stack machine
 *)
-<<<<<<< HEAD
-let compile (defs, p) = failwith "Not implemented"
-=======
 let compile (defs, stmt) =
     let rec compExpr = function
         | Expr.Const x -> [CONST x]
@@ -139,5 +126,4 @@
         append result (append (LABEL name :: BEGIN (args, locals) :: compDef) [END]), lState
     in
     let result, lState = fold_left compileFunc (append result [END], lState) defs in
-    result
->>>>>>> d5d933f6
+    result