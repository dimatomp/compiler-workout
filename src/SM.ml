open GT
open Language
open List

(* The type for the stack machine instructions *)
@type insn =
(* binary operator                 *) | BINOP   of string
(* put a constant on the stack     *) | CONST   of int
(* put a string on the stack       *) | STRING  of string
(* create an S-expression          *) | SEXP    of string * int
(* load a variable to the stack    *) | LD      of string
(* store a variable from the stack *) | ST      of string
(* store in an array               *) | STA     of string * int
(* a label                         *) | LABEL   of string
(* unconditional jump              *) | JMP     of string
(* conditional jump                *) | CJMP    of string * string
(* begins procedure definition     *) | BEGIN   of string * string list * string list
(* end procedure definition        *) | END
(* calls a function/procedure      *) | CALL    of string * int * bool
(* returns from a function         *) | RET     of bool
(* drops the top element off       *) | DROP
(* duplicates the top element      *) | DUP
(* swaps two top elements          *) | SWAP
(* checks the tag of S-expression  *) | TAG     of string
(* enters a scope                  *) | ENTER   of string list
(* leaves a scope                  *) | LEAVE
with show
                                                   
(* The type for the stack machine program *)
type prg = insn list
                            
(* The type for the stack machine configuration: control stack, stack and configuration from statement
   interpreter
*)
type config = (prg * State.t) list * Value.t list * Expr.config

(* Stack machine interpreter

     val eval : env -> config -> prg -> config

   Takes an environment, a configuration and a program, and returns a configuration as a result. The
   environment is used to locate a label to jump to (via method env#labeled <label_name>)
*)
let split n l =
  let rec unzip (taken, rest) = function
  | 0 -> (List.rev taken, rest)
  | n -> let h::tl = rest in unzip (h::taken, tl) (n-1)
  in
  unzip ([], l) n
<<<<<<< HEAD
          
let rec eval env ((cstack, stack, ((st, i, o) as c)) as conf) _ = failwith "Not yet implemented"
=======
        
let rec eval env ((cstack, stack, ((st, i, o) as c)) as conf) = function
    | [] -> conf
    | cInst :: progRem ->
        let cCfg, cont = match (cInst, cstack) with
        | BINOP op, _                                 ->
                let x :: y :: stack = stack in
                let calcResult = Value.of_int @@ Expr.evalBinop op (Value.to_int y) (Value.to_int x) in
                (cstack, calcResult :: stack, c), progRem
        | CONST v, _                                  -> (cstack, Value.of_int v :: stack, c), progRem
        | STRING v, _                                 -> (cstack, Value.of_string v :: stack, c), progRem
        | LD name, _                                  -> (cstack, State.eval st name :: stack, c), progRem
        | ST name, _                                  -> let x :: stack = stack in (cstack, stack, (State.update name x st, i, o)), progRem
        | STA (name, indices), _                      ->
                let x :: stack = stack in
                let indices, stack = split indices stack in
                (cstack, stack, (Stmt.update st name x (rev indices), i, o)), progRem
        | LABEL name, _                               -> conf, progRem
        | JMP name, _                                 -> conf, env#labeled name
        | CJMP ("z", name), _                         -> let x :: stack = stack in (cstack, stack, c), if Value.to_int x == 0 then env#labeled name else progRem
        | CJMP ("nz", name), _                        -> let x :: stack = stack in (cstack, stack, c), if Value.to_int x != 0 then env#labeled name else progRem
        | BEGIN (_, args, locals), _                  ->
                let argv, stack = split (length args) stack in
                let st = fold_right2 State.update (rev args) argv (State.enter st (args @ locals)) in
                (cstack, stack, (st, i, o)), progRem
        | RET _, (progRem, oSt) :: cstack             -> (cstack, stack, (State.leave st oSt, i, o)), progRem
        | RET _, []                                   -> conf, []
        | CALL (name, n, f), _ when env#is_label name -> ((progRem, st) :: cstack, stack, c), env#labeled name
        | CALL (name, n, f), _                        -> env#builtin conf name n (not f), progRem
        in
        eval env cCfg cont
>>>>>>> 02d88b20

(* Top-level evaluation

     val run : prg -> int list -> int list

   Takes a program, an input stream, and returns an output stream this program calculates
*)
let run p i =
  let module M = Map.Make (String) in
  let rec make_map m = function
  | []              -> m
  | (LABEL l) :: tl -> make_map (M.add l tl m) tl
  | _ :: tl         -> make_map m tl
  in
  let m = make_map M.empty p in
  let (_, _, (_, _, o)) =
    eval
      (object
         method is_label l = M.mem l m
         method labeled l = M.find l m
         method builtin (cstack, stack, (st, i, o)) f n p =
           let f = match f.[0] with 'L' -> String.sub f 1 (String.length f - 1) | _ -> f in
           let args, stack' = split n stack in
           let (st, i, o, r) = Language.Builtin.eval (st, i, o, None) (List.rev args) f in
           let stack'' = if p then stack' else let Some r = r in r::stack' in
           Printf.printf "Builtin: %s\n";
           (cstack, stack'', (st, i, o))
       end
      )
      ([], [], (State.empty, i, []))
      p
  in
  o

(* Stack machine compiler

     val compile : Language.t -> prg

   Takes a program in the source language and returns an equivalent program for the
   stack machine
*)
<<<<<<< HEAD
let compile (defs, p) = 
  let label s = "L" ^ s in
  let rec call f args p =
    let args_code = List.concat @@ List.map expr args in
    args_code @ [CALL (label f, List.length args, p)]
  and pattern lfalse _ = failwith "Not implemented"
  and bindings p = failwith "Not implemented"
  and expr e = failwith "Not implemented" in
  let rec compile_stmt l env stmt =  failwith "Not implemented" in
  let compile_def env (name, (args, locals, stmt)) =
    let lend, env       = env#get_label in
    let env, flag, code = compile_stmt lend env stmt in
    env,
    [LABEL name; BEGIN (name, args, locals)] @
    code @
    (if flag then [LABEL lend] else []) @
    [END]
  in
  let env =
    object
      val ls = 0
      method get_label = (label @@ string_of_int ls), {< ls = ls + 1 >}
    end
  in
  let env, def_code =
    List.fold_left
      (fun (env, code) (name, others) -> let env, code' = compile_def env (label name, others) in env, code'::code)
      (env, [])
      defs
  in
  let lend, env = env#get_label in
  let _, flag, code = compile_stmt lend env p in
  (if flag then code @ [LABEL lend] else code) @ [END] @ (List.concat def_code) 
=======
let compile (defs, stmt) =
    let genCall compExpr name args func = (concat (map compExpr args)) @ [CALL (name, length args, func)] in
    let rec compExpr = function
        | Expr.Const x -> [CONST x]
        | Expr.String s -> [STRING s]
        | Expr.Var s -> [LD s]
        | Expr.Binop (op, f, s) -> (compExpr f) @ (compExpr s) @ [BINOP op]
        | Expr.Call (name, args) -> genCall compExpr name args true
    in
    let getLabel cNum = "__l" ^ string_of_int cNum, cNum + 1 in
    let rec compileImpl lState = function
        | Stmt.Assign (name, [], ex) -> (compExpr ex) @ [ST name], lState
        | Stmt.Assign (name, l, ex) -> (concat (map compExpr l)) @ (compExpr ex) @ [STA (name, length l)], lState
        | Stmt.Seq (s1, s2) ->
                let code1, lState = compileImpl lState s1 in
                let code2, lState = compileImpl lState s2 in
                code1 @ code2, lState
        | Stmt.Skip -> ([], lState)
        | Stmt.If (cond, tBrc, fBrc) ->
                let condition = compExpr cond in
                let trueBranch, lState = compileImpl lState tBrc in
                let falseBranch, lState = compileImpl lState fBrc in
                let fLabel, lState = getLabel lState in
                let sLabel, lState = getLabel lState in
                condition @ (CJMP ("z", fLabel) :: trueBranch) @ (JMP sLabel :: LABEL fLabel :: falseBranch) @ [LABEL sLabel], lState
        | Stmt.While (cond, body) ->
                let condition = compExpr cond in
                let bodyCode, lState = compileImpl lState body in
                let sLabel, lState = getLabel lState in
                let fLabel, lState = getLabel lState in
                (LABEL sLabel :: condition) @ (CJMP ("z", fLabel) :: bodyCode) @ [JMP sLabel; LABEL fLabel], lState
        | Stmt.Return None -> [RET false], lState
        | Stmt.Return (Some expr) -> (compExpr expr) @ [RET true], lState
        | Stmt.Call (name, args) -> genCall compExpr name args false, lState
    in
    let result, lState = compileImpl 0 stmt in
    let compileFunc (result, lState) (name, (args, locals, body)) =
        let (compDef, lState) = compileImpl lState body in
        result @ (LABEL name :: BEGIN (name, args, locals) :: compDef) @ [RET false], lState
    in
    let result, lState = fold_left compileFunc (result @ [RET false], lState) defs in
    result
>>>>>>> 02d88b20
<|MERGE_RESOLUTION|>--- conflicted
+++ resolved
@@ -47,10 +47,6 @@
   | n -> let h::tl = rest in unzip (h::taken, tl) (n-1)
   in
   unzip ([], l) n
-<<<<<<< HEAD
-          
-let rec eval env ((cstack, stack, ((st, i, o) as c)) as conf) _ = failwith "Not yet implemented"
-=======
         
 let rec eval env ((cstack, stack, ((st, i, o) as c)) as conf) = function
     | [] -> conf
@@ -82,7 +78,6 @@
         | CALL (name, n, f), _                        -> env#builtin conf name n (not f), progRem
         in
         eval env cCfg cont
->>>>>>> 02d88b20
 
 (* Top-level evaluation
 
@@ -124,7 +119,6 @@
    Takes a program in the source language and returns an equivalent program for the
    stack machine
 *)
-<<<<<<< HEAD
 let compile (defs, p) = 
   let label s = "L" ^ s in
   let rec call f args p =
@@ -157,48 +151,4 @@
   in
   let lend, env = env#get_label in
   let _, flag, code = compile_stmt lend env p in
-  (if flag then code @ [LABEL lend] else code) @ [END] @ (List.concat def_code) 
-=======
-let compile (defs, stmt) =
-    let genCall compExpr name args func = (concat (map compExpr args)) @ [CALL (name, length args, func)] in
-    let rec compExpr = function
-        | Expr.Const x -> [CONST x]
-        | Expr.String s -> [STRING s]
-        | Expr.Var s -> [LD s]
-        | Expr.Binop (op, f, s) -> (compExpr f) @ (compExpr s) @ [BINOP op]
-        | Expr.Call (name, args) -> genCall compExpr name args true
-    in
-    let getLabel cNum = "__l" ^ string_of_int cNum, cNum + 1 in
-    let rec compileImpl lState = function
-        | Stmt.Assign (name, [], ex) -> (compExpr ex) @ [ST name], lState
-        | Stmt.Assign (name, l, ex) -> (concat (map compExpr l)) @ (compExpr ex) @ [STA (name, length l)], lState
-        | Stmt.Seq (s1, s2) ->
-                let code1, lState = compileImpl lState s1 in
-                let code2, lState = compileImpl lState s2 in
-                code1 @ code2, lState
-        | Stmt.Skip -> ([], lState)
-        | Stmt.If (cond, tBrc, fBrc) ->
-                let condition = compExpr cond in
-                let trueBranch, lState = compileImpl lState tBrc in
-                let falseBranch, lState = compileImpl lState fBrc in
-                let fLabel, lState = getLabel lState in
-                let sLabel, lState = getLabel lState in
-                condition @ (CJMP ("z", fLabel) :: trueBranch) @ (JMP sLabel :: LABEL fLabel :: falseBranch) @ [LABEL sLabel], lState
-        | Stmt.While (cond, body) ->
-                let condition = compExpr cond in
-                let bodyCode, lState = compileImpl lState body in
-                let sLabel, lState = getLabel lState in
-                let fLabel, lState = getLabel lState in
-                (LABEL sLabel :: condition) @ (CJMP ("z", fLabel) :: bodyCode) @ [JMP sLabel; LABEL fLabel], lState
-        | Stmt.Return None -> [RET false], lState
-        | Stmt.Return (Some expr) -> (compExpr expr) @ [RET true], lState
-        | Stmt.Call (name, args) -> genCall compExpr name args false, lState
-    in
-    let result, lState = compileImpl 0 stmt in
-    let compileFunc (result, lState) (name, (args, locals, body)) =
-        let (compDef, lState) = compileImpl lState body in
-        result @ (LABEL name :: BEGIN (name, args, locals) :: compDef) @ [RET false], lState
-    in
-    let result, lState = fold_left compileFunc (result @ [RET false], lState) defs in
-    result
->>>>>>> 02d88b20
+  (if flag then code @ [LABEL lend] else code) @ [END] @ (List.concat def_code) 