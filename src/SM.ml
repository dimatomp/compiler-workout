open GT       
open Language
open List
       
(* The type for the stack machine instructions *)
@type insn =
(* binary operator                 *) | BINOP of string
(* put a constant on the stack     *) | CONST of int                 
(* read to stack                   *) | READ
(* write from stack                *) | WRITE
(* load a variable to the stack    *) | LD    of string
(* store a variable from the stack *) | ST    of string
(* a label                         *) | LABEL of string
(* unconditional jump              *) | JMP   of string                                                                                                                
(* conditional jump                *) | CJMP  of string * string with show
                                                   
(* The type for the stack machine program *)                                                               
type prg = insn list

(* The type for the stack machine configuration: a stack and a configuration from statement
   interpreter
 *)
type config = int list * Stmt.config

(* Stack machine interpreter

     val eval : env -> config -> prg -> config

<<<<<<< HEAD
   Takes an environment, a configuration and a program, and returns a configuration as a result. The
   environment is used to locate a label to jump to (via method env#labeled <label_name>)
*)                         
let rec eval env conf prog = failwith "Not yet implemented"
=======
   Takes a configuration and a program, and returns a configuration as a result
 *)                         
let rec eval cfg prg = if length prg == 0 then cfg else
    let (stack, config) = cfg in
    let (state, inp, out) = config in
    let nextCfg = match hd prg with
        | BINOP op -> 
                let opResult = Expr.eval state (Expr.Binop (op, Expr.Const (nth stack 1), Expr.Const (hd stack))) in
                (opResult :: tl (tl stack), config)
        | CONST c -> (c :: stack, config)
        | READ -> (hd inp :: stack, (state, tl inp, out))
        | WRITE -> (tl stack, (state, inp, append out [hd stack]))
        | LD name -> (state name :: stack, config)
        | ST name -> (tl stack, (Expr.update name (hd stack) state, inp, out))
    in eval nextCfg (tl prg)
>>>>>>> aeeaa579

(* Top-level evaluation

     val run : prg -> int list -> int list

   Takes a program, an input stream, and returns an output stream this program calculates
*)
<<<<<<< HEAD
let run p i =
  let module M = Map.Make (String) in
  let rec make_map m = function
  | []              -> m
  | (LABEL l) :: tl -> make_map (M.add l tl m) tl
  | _ :: tl         -> make_map m tl
  in
  let m = make_map M.empty p in
  let (_, (_, _, o)) = eval (object method labeled l = M.find l m end) ([], (Expr.empty, i, [])) p in o
=======
let run p i = let (_, (_, _, o)) = eval ([], (Language.Expr.empty, i, [])) p in o
>>>>>>> aeeaa579

(* Stack machine compiler

     val compile : Language.Stmt.t -> prg

   Takes a program in the source language and returns an equivalent program for the
   stack machine
<<<<<<< HEAD
*)
let compile p = failwith "Not yet implemented"
=======
 *)
let rec compile = 
    let rec compExpr = function
        | Expr.Const x -> [CONST x]
        | Expr.Var s -> [LD s]
        | Expr.Binop (op, f, s) -> append (compExpr f) (append (compExpr s) [BINOP op])
    in function
        | Stmt.Read x -> [READ; ST x]
        | Stmt.Write t -> append (compExpr t) [WRITE]
        | Stmt.Assign (name, ex) -> append (compExpr ex) [ST name]
        | Stmt.Seq (s1, s2) -> append (compile s1) (compile s2);;
>>>>>>> aeeaa579
<|MERGE_RESOLUTION|>--- conflicted
+++ resolved
@@ -26,28 +26,10 @@
 
      val eval : env -> config -> prg -> config
 
-<<<<<<< HEAD
    Takes an environment, a configuration and a program, and returns a configuration as a result. The
    environment is used to locate a label to jump to (via method env#labeled <label_name>)
 *)                         
 let rec eval env conf prog = failwith "Not yet implemented"
-=======
-   Takes a configuration and a program, and returns a configuration as a result
- *)                         
-let rec eval cfg prg = if length prg == 0 then cfg else
-    let (stack, config) = cfg in
-    let (state, inp, out) = config in
-    let nextCfg = match hd prg with
-        | BINOP op -> 
-                let opResult = Expr.eval state (Expr.Binop (op, Expr.Const (nth stack 1), Expr.Const (hd stack))) in
-                (opResult :: tl (tl stack), config)
-        | CONST c -> (c :: stack, config)
-        | READ -> (hd inp :: stack, (state, tl inp, out))
-        | WRITE -> (tl stack, (state, inp, append out [hd stack]))
-        | LD name -> (state name :: stack, config)
-        | ST name -> (tl stack, (Expr.update name (hd stack) state, inp, out))
-    in eval nextCfg (tl prg)
->>>>>>> aeeaa579
 
 (* Top-level evaluation
 
@@ -55,7 +37,6 @@
 
    Takes a program, an input stream, and returns an output stream this program calculates
 *)
-<<<<<<< HEAD
 let run p i =
   let module M = Map.Make (String) in
   let rec make_map m = function
@@ -65,9 +46,6 @@
   in
   let m = make_map M.empty p in
   let (_, (_, _, o)) = eval (object method labeled l = M.find l m end) ([], (Expr.empty, i, [])) p in o
-=======
-let run p i = let (_, (_, _, o)) = eval ([], (Language.Expr.empty, i, [])) p in o
->>>>>>> aeeaa579
 
 (* Stack machine compiler
 
@@ -75,10 +53,6 @@
 
    Takes a program in the source language and returns an equivalent program for the
    stack machine
-<<<<<<< HEAD
-*)
-let compile p = failwith "Not yet implemented"
-=======
  *)
 let rec compile = 
     let rec compExpr = function
@@ -89,5 +63,4 @@
         | Stmt.Read x -> [READ; ST x]
         | Stmt.Write t -> append (compExpr t) [WRITE]
         | Stmt.Assign (name, ex) -> append (compExpr ex) [ST name]
-        | Stmt.Seq (s1, s2) -> append (compile s1) (compile s2);;
->>>>>>> aeeaa579
+        | Stmt.Seq (s1, s2) -> append (compile s1) (compile s2);;