--- conflicted
+++ resolved
@@ -4,7 +4,6 @@
 
 (* The type for the stack machine instructions *)
 @type insn =
-<<<<<<< HEAD
 (* binary operator                 *) | BINOP   of string
 (* put a constant on the stack     *) | CONST   of int
 (* put a string on the stack       *) | STRING  of string                      
@@ -18,20 +17,6 @@
 (* end procedure definition        *) | END
 (* calls a function/procedure      *) | CALL    of string * int * bool
 (* returns from a function         *) | RET     of bool with show
-=======
-(* binary operator                 *) | BINOP of string
-(* put a constant on the stack     *) | CONST of int
-(* read to stack                   *) | READ
-(* write from stack                *) | WRITE
-(* load a variable to the stack    *) | LD    of string
-(* store a variable from the stack *) | ST    of string
-(* a label                         *) | LABEL of string
-(* unconditional jump              *) | JMP   of string
-(* conditional jump                *) | CJMP  of string * string
-(* begins procedure definition     *) | BEGIN of string * string list * string list
-(* calls a function/procedure      *) | CALL  of string * int * bool
-(* returns from a function         *) | RET   of bool with show
->>>>>>> 3d47add1
                                                    
 (* The type for the stack machine program *)
 type prg = insn list
@@ -47,7 +32,6 @@
 
    Takes an environment, a configuration and a program, and returns a configuration as a result. The
    environment is used to locate a label to jump to (via method env#labeled <label_name>)
-<<<<<<< HEAD
 *)
 let split n l =
   let rec unzip (taken, rest) = function
@@ -56,9 +40,6 @@
   in
   unzip ([], l) n
         
-let rec eval env ((cstack, stack, ((st, i, o) as c)) as conf) prg = failwith "Not implemented"
-=======
-*)                                                  
 let rec eval env ((cstack, stack, ((st, i, o) as c)) as conf) = function
     | [] -> conf
     | cInst :: progRem ->
@@ -88,7 +69,6 @@
         | CALL (name, _, _), _            -> ((progRem, st) :: cstack, stack, c), env#labeled name
         in
         eval env cCfg cont
->>>>>>> 3d47add1
 
 (* Top-level evaluation
 
@@ -130,9 +110,6 @@
    Takes a program in the source language and returns an equivalent program for the
    stack machine
 *)
-<<<<<<< HEAD
-let compile (defs, p) = failwith "Not implemented"
-=======
 let compile (defs, stmt) =
     let genCall compExpr name args func = (concat (map compExpr args)) @ [CALL (name, length args, func)] in
     let rec compExpr = function
@@ -174,5 +151,4 @@
         result @ (LABEL name :: BEGIN (name, args, locals) :: compDef) @ [RET false], lState
     in
     let result, lState = fold_left compileFunc (result @ [RET false], lState) defs in
-    result
->>>>>>> 3d47add1
+    result