open GT       
open Language
open List
       
(* The type for the stack machine instructions *)
@type insn =
(* binary operator                 *) | BINOP of string
(* put a constant on the stack     *) | CONST of int                 
(* read to stack                   *) | READ
(* write from stack                *) | WRITE
(* load a variable to the stack    *) | LD    of string
(* store a variable from the stack *) | ST    of string
(* a label                         *) | LABEL of string
(* unconditional jump              *) | JMP   of string                                                                                                                
(* conditional jump                *) | CJMP  of string * string
(* begins procedure definition     *) | BEGIN of string list * string list
(* end procedure definition        *) | END
(* calls a procedure               *) | CALL  of string with show
                                                   
(* The type for the stack machine program *)                                                               
type prg = insn list

(* The type for the stack machine configuration: control stack, stack and configuration from statement
   interpreter
 *)
type config = (prg * State.t) list * int list * Stmt.config

(* Stack machine interpreter

     val eval : env -> config -> prg -> config

   Takes an environment, a configuration and a program, and returns a configuration as a result. The
   environment is used to locate a label to jump to (via method env#labeled <label_name>)
*)                         
<<<<<<< HEAD
let eval env ((cstack, stack, ((st, i, o) as c)) as conf) = failwith "Not implemented"
=======
let rec eval env conf = function
    | [] -> conf
    | cInst :: progRem -> 
        let stack, sCfg = conf in
        let vars, inp, out = sCfg in
        let cCfg, cont = match cInst with
        | BINOP op          -> 
                let x :: y :: rem = stack in 
                let calcResult = Expr.eval vars (Expr.Binop (op, Expr.Const y, Expr.Const x)) in
                (calcResult :: rem, sCfg), progRem
        | CONST v           -> (v :: stack, sCfg), progRem
        | READ              -> 
                let r :: cInp = inp in 
                (r :: stack, (vars, cInp, out)), progRem
        | WRITE             -> let x :: rem = stack in (rem, (vars, inp, append out [x])), progRem
        | LD name           -> (vars name :: stack, sCfg), progRem 
        | ST name           -> let x :: rem = stack in (rem, (Expr.update name x vars, inp, out)), progRem
        | LABEL name        -> conf, progRem
        | JMP name          -> conf, env#labeled name
        | CJMP ("z", name)  -> let x :: rem = stack in (rem, sCfg), if x == 0 then env#labeled name else progRem
        | CJMP ("nz", name) -> let x :: rem = stack in (rem, sCfg), if x != 0 then env#labeled name else progRem
        in 
        eval env cCfg cont
>>>>>>> ee8e584d

(* Top-level evaluation

     val run : prg -> int list -> int list

   Takes a program, an input stream, and returns an output stream this program calculates
*)
let run p i =
  let module M = Map.Make (String) in
  let rec make_map m = function
  | []              -> m
  | (LABEL l) :: tl -> make_map (M.add l tl m) tl
  | _ :: tl         -> make_map m tl
  in
  let m = make_map M.empty p in
  let (_, _, (_, _, o)) = eval (object method labeled l = M.find l m end) ([], [], (State.empty, i, [])) p in o

(* Stack machine compiler

     val compile : Language.t -> prg

   Takes a program in the source language and returns an equivalent program for the
   stack machine
<<<<<<< HEAD
*)
let compile (defs, p) = failwith "Not implemented"
=======
 *)
let compile stmt = 
    let rec compExpr = function
        | Expr.Const x -> [CONST x]
        | Expr.Var s -> [LD s]
        | Expr.Binop (op, f, s) -> append (compExpr f) (append (compExpr s) [BINOP op])
    in
    let getLabel cNum = "l" ^ string_of_int cNum, cNum + 1 in
    let rec compileImpl lState = function
        | Stmt.Read x -> [READ; ST x], lState
        | Stmt.Write t -> append (compExpr t) [WRITE], lState
        | Stmt.Assign (name, ex) -> append (compExpr ex) [ST name], lState
        | Stmt.Seq (s1, s2) -> 
                let code1, lState = compileImpl lState s1 in
                let code2, lState = compileImpl lState s2 in
                append code1 code2, lState
        | Stmt.Skip -> ([], lState)
        | Stmt.If (cond, tBrc, fBrc) -> 
                let condition = compExpr cond in
                let trueBranch, lState = compileImpl lState tBrc in
                let falseBranch, lState = compileImpl lState fBrc in
                let fLabel, lState = getLabel lState in
                let sLabel, lState = getLabel lState in
                append condition (append (CJMP ("z", fLabel) :: trueBranch) (append (JMP sLabel :: LABEL fLabel :: falseBranch) [LABEL sLabel])), lState
        | Stmt.While (cond, body) ->
                let condition = compExpr cond in
                let bodyCode, lState = compileImpl lState body in
                let sLabel, lState = getLabel lState in
                let fLabel, lState = getLabel lState in
                append (LABEL sLabel :: condition) (append (CJMP ("z", fLabel) :: bodyCode) [JMP sLabel; LABEL fLabel]), lState
        | Stmt.For (init, cond, incr, body) -> 
                let initCode, lState = compileImpl lState init in
                let bodyCode, lState = compileImpl lState (Stmt.While (cond, Stmt.Seq (body, incr))) in
                append initCode bodyCode, lState
    in
    let (result, _) = compileImpl 0 stmt in
    result
>>>>>>> ee8e584d
<|MERGE_RESOLUTION|>--- conflicted
+++ resolved
@@ -32,33 +32,27 @@
    Takes an environment, a configuration and a program, and returns a configuration as a result. The
    environment is used to locate a label to jump to (via method env#labeled <label_name>)
 *)                         
-<<<<<<< HEAD
-let eval env ((cstack, stack, ((st, i, o) as c)) as conf) = failwith "Not implemented"
-=======
-let rec eval env conf = function
+let eval env ((cstack, stack, ((st, i, o) as c)) as conf) = function
     | [] -> conf
     | cInst :: progRem -> 
-        let stack, sCfg = conf in
-        let vars, inp, out = sCfg in
         let cCfg, cont = match cInst with
         | BINOP op          -> 
                 let x :: y :: rem = stack in 
-                let calcResult = Expr.eval vars (Expr.Binop (op, Expr.Const y, Expr.Const x)) in
-                (calcResult :: rem, sCfg), progRem
-        | CONST v           -> (v :: stack, sCfg), progRem
+                let calcResult = Expr.eval st (Expr.Binop (op, Expr.Const y, Expr.Const x)) in
+                (calcResult :: rem, c), progRem
+        | CONST v           -> (v :: stack, c), progRem
         | READ              -> 
-                let r :: cInp = inp in 
-                (r :: stack, (vars, cInp, out)), progRem
-        | WRITE             -> let x :: rem = stack in (rem, (vars, inp, append out [x])), progRem
-        | LD name           -> (vars name :: stack, sCfg), progRem 
-        | ST name           -> let x :: rem = stack in (rem, (Expr.update name x vars, inp, out)), progRem
+                let r :: cInp = i in 
+                (r :: stack, (st, cInp, o)), progRem
+        | WRITE             -> let x :: rem = stack in (rem, (st, i, append o [x])), progRem
+        | LD name           -> (st name :: stack, c), progRem 
+        | ST name           -> let x :: rem = stack in (rem, (Expr.update name x st, i, o)), progRem
         | LABEL name        -> conf, progRem
         | JMP name          -> conf, env#labeled name
-        | CJMP ("z", name)  -> let x :: rem = stack in (rem, sCfg), if x == 0 then env#labeled name else progRem
-        | CJMP ("nz", name) -> let x :: rem = stack in (rem, sCfg), if x != 0 then env#labeled name else progRem
+        | CJMP ("z", name)  -> let x :: rem = stack in (rem, c), if x == 0 then env#labeled name else progRem
+        | CJMP ("nz", name) -> let x :: rem = stack in (rem, c), if x != 0 then env#labeled name else progRem
         in 
         eval env cCfg cont
->>>>>>> ee8e584d
 
 (* Top-level evaluation
 
@@ -82,12 +76,8 @@
 
    Takes a program in the source language and returns an equivalent program for the
    stack machine
-<<<<<<< HEAD
 *)
 let compile (defs, p) = failwith "Not implemented"
-=======
- *)
-let compile stmt = 
     let rec compExpr = function
         | Expr.Const x -> [CONST x]
         | Expr.Var s -> [LD s]
@@ -122,5 +112,4 @@
                 append initCode bodyCode, lState
     in
     let (result, _) = compileImpl 0 stmt in
-    result
->>>>>>> ee8e584d
+    result