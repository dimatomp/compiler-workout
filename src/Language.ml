(* Opening a library for generic programming (https://github.com/dboulytchev/GT).
   The library provides "@type ..." syntax extension and plugins like show, etc.
*)
open GT
open List

(* Opening a library for combinator-based syntax analysis *)
open Ostap
open Combinators

(* States *)
module State =
  struct

    (* State: global state, local state, scope variables *)
    type t = {g : string -> int; l : string -> int; scope : string list}

    (* Empty state *)
<<<<<<< HEAD
    let empty =
      let e x = failwith (Printf.sprintf "Undefined variable: %s" x) in
      {g = e; l = e; scope = []}
=======
    let empty = { g = (fun s -> failwith ("No such global variable: " ^ s)); l = (fun s -> failwith ("Local variable not initialized: " ^ s)); scope = [] }
>>>>>>> 8eb6469a

    (* Update: non-destructively "modifies" the state s by binding the variable x
       to value v and returns the new state w.r.t. a scope
    *)
    let update x v s =
<<<<<<< HEAD
      let u x v s = fun y -> if x = y then v else s y in
      if List.mem x s.scope then {s with l = u x v s.l} else {s with g = u x v s.g}

    (* Evals a variable in a state w.r.t. a scope *)
    let eval s x = (if List.mem x s.scope then s.l else s.g) x

    (* Creates a new scope, based on a given state *)
    let enter st xs = {empty with g = st.g; scope = xs}

    (* Drops a scope *)
    let leave st st' = {st' with g = st.g}
=======
        let updateFun f = fun s -> if s = x then v else f s in
        if mem x s.scope then { s with l = updateFun s.l; } else { s with g = updateFun s.g; }

    (* Evals a variable in a state w.r.t. a scope *)
    let eval s x = (if mem x s.scope then s.l else s.g) x

    (* Creates a new scope, based on a given state *)
    let enter st xs = { empty with g = st.g; scope = xs; }

    (* Drops a scope *)
    let leave st st' = { st' with g = st.g; }
>>>>>>> 8eb6469a

  end

(* Simple expressions: syntax and semantics *)
module Expr =
  struct

    (* The type for expressions. Note, in regular OCaml there is no "@type..."
       notation, it came from GT.
    *)
    @type t =
    (* integer constant *) | Const of int
    (* variable         *) | Var   of string
    (* binary operator  *) | Binop of string * t * t
    (* function call    *) | Call  of string * t list with show

    (* Available binary operators:
        !!                   --- disjunction
        &&                   --- conjunction
        ==, !=, <=, <, >=, > --- comparisons
        +, -                 --- addition, subtraction
        *, /, %              --- multiplication, division, reminder
    *)

<<<<<<< HEAD
    (* The type of configuration: a state, an input stream, an output stream, an optional value *)
    type config = State.t * int list * int list * int option
                                                            
    (* Expression evaluator

          val eval : env -> config -> t -> int * config


       Takes an environment, a configuration and an expresion, and returns another configuration. The 
       environment supplies the following method

           method definition : env -> string -> int list -> config -> config
=======
    (* Expression evaluator

          val eval : state -> t -> int

       Takes a state and an expression, and returns the value of the expression in
       the given state.
    *)
    let rec eval st = function
        | Const i -> i
        | Var s -> State.eval st s
        | Binop ("+", a, b) -> eval st a + eval st b
        | Binop ("-", a, b) -> eval st a - eval st b
        | Binop ("*", a, b) -> eval st a * eval st b
        | Binop ("/", a, b) -> eval st a / eval st b
        | Binop ("%", a, b) -> eval st a mod eval st b
        | Binop ("<", a, b) -> if eval st a < eval st b then 1 else 0
        | Binop (">", a, b) -> if eval st a > eval st b then 1 else 0
        | Binop ("<=", a, b) -> if eval st a <= eval st b then 1 else 0
        | Binop (">=", a, b) -> if eval st a >= eval st b then 1 else 0
        | Binop ("==", a, b) -> if eval st a == eval st b then 1 else 0
        | Binop ("!=", a, b) -> if eval st a != eval st b then 1 else 0
        | Binop ("&&", a, b) -> if eval st a != 0 && eval st b != 0 then 1 else 0
        | Binop ("!!", a, b) -> if eval st a != 0 || eval st b != 0 then 1 else 0
        | v -> failwith "invalid syntax";;
>>>>>>> 8eb6469a

       which takes an environment (of the same type), a name of the function, a list of actual parameters and a configuration, 
       an returns a pair: the return value for the call and the resulting configuration
    *)                                                       
    let rec eval env ((st, i, o, r) as conf) expr = failwith "Not implemented"
         
    (* Expression parser. You can use the following terminals:

         IDENT   --- a non-empty identifier a-zA-Z[a-zA-Z0-9_]* as a string
<<<<<<< HEAD
         DECIMAL --- a decimal constant [0-9]+ as a string                                                                                                                  
=======
         DECIMAL --- a decimal constant [0-9]+ as a string

>>>>>>> 8eb6469a
    *)
    ostap (
      parse: !(Ostap.Util.expr
                (fun x -> x)
                (Array.map (fun (a, s) -> a, List.map (fun s -> ostap(- $(s)), (fun x y -> Binop (s, x, y))) s)
                  [|
                    `Lefta, ["!!"];
                    `Lefta, ["&&"];
                    `Nona , ["=="; "!="; "<="; "<"; ">="; ">"];
                    `Lefta, ["+" ; "-"];
                    `Lefta, ["*" ; "/"; "%"];
                  |]
                )
                primary
              );
      primary: n:IDENT {Var n} | x:DECIMAL {Const x} | parent;
      parent: -"(" parse -")"
    )

  end

(* Simple statements: syntax and sematics *)
module Stmt =
  struct

    (* The type for statements *)
    @type t =
    (* read into the variable           *) | Read   of string
    (* write the value of an expression *) | Write  of Expr.t
    (* assignment                       *) | Assign of string * Expr.t
    (* composition                      *) | Seq    of t * t
    (* empty statement                  *) | Skip
    (* conditional                      *) | If     of Expr.t * t * t
    (* loop with a pre-condition        *) | While  of Expr.t * t
<<<<<<< HEAD
    (* loop with a post-condition       *) | Repeat of t * Expr.t
    (* return statement                 *) | Return of Expr.t option
    (* call a procedure                 *) | Call   of string * Expr.t list with show
                                                                    
=======
    (* call a procedure                 *) | Call   of string * Expr.t list

    (* The type of configuration: a state, an input stream, an output stream *)
    type config = State.t * int list * int list

>>>>>>> 8eb6469a
    (* Statement evaluator

           val eval : env -> config -> t -> config

<<<<<<< HEAD
       Takes an environment, a configuration and a statement, and returns another configuration. The 
       environment is the same as for expressions
    *)
    let rec eval env ((st, i, o, r) as conf) k stmt = failwith "Not implemented"
         
=======
       Takes an environment, a configuration and a statement, and returns another configuration. The
       environment supplies the following method

           method definition : string -> (string list, string list, t)

       which returns a list of formal parameters, local variables, and a body for given definition
    *)
    let rec eval env ((st, i, o) as conf) = function
        | Read s -> ((State.update s (hd i) st), (tl i), o)
        | Write ex -> (st, i, (append o [Expr.eval st ex]))
        | Assign (var, ex) -> ((State.update var (Expr.eval st ex) st), i, o)
        | Seq (s1, s2) -> eval env (eval env conf s1) s2
        | Skip -> conf
        | If (cond, tbrc, fbrc) -> eval env conf (if Expr.eval st cond != 0 then tbrc else fbrc)
        | While (cond, body) as stmt -> if Expr.eval st cond == 0 then conf else eval env (eval env conf body) stmt
        | Call (name, args) ->
                let argNames, localNames, body = env#definition name in
                let argValues = List.map (Expr.eval st) args in
                let nSt = fold_left2 (fun s x v -> State.update x v s) (State.enter st (append argNames localNames)) argNames argValues in
                let nSt, i, o = eval env (nSt, i, o) body in
                State.leave nSt st, i, o;;

>>>>>>> 8eb6469a
    (* Statement parser *)
    ostap (
      parse: !(Util.list0ByWith)[ostap (";")][singleOp][fun x h -> Seq (x, h)][Skip];
      singleOp: assign | skip | cond | whle | repeat | foreach | read | write | call;
      assign: x:IDENT ":=" ex:!(Expr.parse) {Assign (x, ex)};
      skip: "skip" {Skip};
      cond: "if" c:!(Expr.parse) "then" t:parse f:condElse {If (c, t, f)};
      condElse: "elif" c:!(Expr.parse) "then" t:parse f:condElse {If (c, t, f)} | -"else" parse -"fi" | "fi" {Skip};
      whle: "while" c:!(Expr.parse) "do" b:parse "od" {While (c, b)};
      repeat: "repeat" b:parse "until" c:!(Expr.parse) {Seq (b, While (Expr.Binop ("==", c, Expr.Const 0), b))};
      foreach: "for" ini:parse "," c:!(Expr.parse) "," inc:parse "do" b:parse "od" {Seq (ini, While (c, Seq (b, inc)))};
      read: "read" "(" s:IDENT ")" {Read s};
      write: "write" ex:!(Expr.parent) {Write ex};
      call: name:IDENT "(" args:!(Util.list0)[Expr.parse] ")" {Call (name, args)}
    )

  end

(* Function and procedure definitions *)
module Definition =
  struct

    (* The type for a definition: name, argument list, local variables, body *)
    type t = string * (string list * string list * Stmt.t)

    ostap (
<<<<<<< HEAD
      arg  : IDENT;
      parse: %"fun" name:IDENT "(" args:!(Util.list0 arg) ")"
         locs:(%"local" !(Util.list arg))?
        "{" body:!(Stmt.parse) "}" {
        (name, (args, (match locs with None -> [] | Some l -> l), body))
      }
=======
      parse: "fun" name:IDENT "(" args:!(Util.list0)[ostap (IDENT)] ")" locals:(loc:(-"local" !(Util.list)[ostap (IDENT)])? {match loc with None -> [] | Some loc -> loc}) "{" body:!(Stmt.parse) "}" {name, (args, locals, body)}
>>>>>>> 8eb6469a
    )

  end

(* The top-level definitions *)

(* The top-level syntax category is a pair of definition list and statement (program body) *)
type t = Definition.t list * Stmt.t

(* Top-level evaluator

     eval : t -> int list -> int list

   Takes a program and its input stream, and returns the output stream
*)
<<<<<<< HEAD
let eval (defs, body) i =
  let module M = Map.Make (String) in
  let m          = List.fold_left (fun m ((name, _) as def) -> M.add name def m) M.empty defs in  
  let _, _, o, _ =
    Stmt.eval
      (object
         method definition env f args (st, i, o, r) =
           let xs, locs, s      = snd @@ M.find f m in
           let st'              = List.fold_left (fun st (x, a) -> State.update x a st) (State.enter st (xs @ locs)) (List.combine xs args) in
           let st'', i', o', r' = Stmt.eval env (st', i, o, r) Stmt.Skip s in
           (State.leave st'' st, i', o', r')
       end)
      (State.empty, i, [], None)
      Stmt.Skip
      body
  in
  o

(* Top-level parser *)
let parse = ostap (!(Definition.parse)* !(Stmt.parse))
=======
let eval (defs, body) i = let _, _, o = Stmt.eval (object method definition s = assoc s defs end) (State.empty, i, []) body in o

(* Top-level parser *)
ostap (
  parse: defs:!(Definition.parse)* body:!(Stmt.parse) {defs, body}
)
>>>>>>> 8eb6469a
<|MERGE_RESOLUTION|>--- conflicted
+++ resolved
@@ -16,19 +16,14 @@
     type t = {g : string -> int; l : string -> int; scope : string list}
 
     (* Empty state *)
-<<<<<<< HEAD
     let empty =
       let e x = failwith (Printf.sprintf "Undefined variable: %s" x) in
       {g = e; l = e; scope = []}
-=======
-    let empty = { g = (fun s -> failwith ("No such global variable: " ^ s)); l = (fun s -> failwith ("Local variable not initialized: " ^ s)); scope = [] }
->>>>>>> 8eb6469a
 
     (* Update: non-destructively "modifies" the state s by binding the variable x
        to value v and returns the new state w.r.t. a scope
     *)
     let update x v s =
-<<<<<<< HEAD
       let u x v s = fun y -> if x = y then v else s y in
       if List.mem x s.scope then {s with l = u x v s.l} else {s with g = u x v s.g}
 
@@ -40,19 +35,6 @@
 
     (* Drops a scope *)
     let leave st st' = {st' with g = st.g}
-=======
-        let updateFun f = fun s -> if s = x then v else f s in
-        if mem x s.scope then { s with l = updateFun s.l; } else { s with g = updateFun s.g; }
-
-    (* Evals a variable in a state w.r.t. a scope *)
-    let eval s x = (if mem x s.scope then s.l else s.g) x
-
-    (* Creates a new scope, based on a given state *)
-    let enter st xs = { empty with g = st.g; scope = xs; }
-
-    (* Drops a scope *)
-    let leave st st' = { st' with g = st.g; }
->>>>>>> 8eb6469a
 
   end
 
@@ -77,7 +59,6 @@
         *, /, %              --- multiplication, division, reminder
     *)
 
-<<<<<<< HEAD
     (* The type of configuration: a state, an input stream, an output stream, an optional value *)
     type config = State.t * int list * int list * int option
                                                             
@@ -90,15 +71,11 @@
        environment supplies the following method
 
            method definition : env -> string -> int list -> config -> config
-=======
-    (* Expression evaluator
-
-          val eval : state -> t -> int
-
-       Takes a state and an expression, and returns the value of the expression in
-       the given state.
-    *)
-    let rec eval st = function
+
+       which takes an environment (of the same type), a name of the function, a list of actual parameters and a configuration, 
+       an returns a pair: the return value for the call and the resulting configuration
+    *)                                                       
+    let rec eval env ((st, i, o, r) as conf) = function
         | Const i -> i
         | Var s -> State.eval st s
         | Binop ("+", a, b) -> eval st a + eval st b
@@ -115,22 +92,11 @@
         | Binop ("&&", a, b) -> if eval st a != 0 && eval st b != 0 then 1 else 0
         | Binop ("!!", a, b) -> if eval st a != 0 || eval st b != 0 then 1 else 0
         | v -> failwith "invalid syntax";;
->>>>>>> 8eb6469a
-
-       which takes an environment (of the same type), a name of the function, a list of actual parameters and a configuration, 
-       an returns a pair: the return value for the call and the resulting configuration
-    *)                                                       
-    let rec eval env ((st, i, o, r) as conf) expr = failwith "Not implemented"
          
     (* Expression parser. You can use the following terminals:
 
          IDENT   --- a non-empty identifier a-zA-Z[a-zA-Z0-9_]* as a string
-<<<<<<< HEAD
-         DECIMAL --- a decimal constant [0-9]+ as a string                                                                                                                  
-=======
          DECIMAL --- a decimal constant [0-9]+ as a string
-
->>>>>>> 8eb6469a
     *)
     ostap (
       parse: !(Ostap.Util.expr
@@ -165,37 +131,19 @@
     (* empty statement                  *) | Skip
     (* conditional                      *) | If     of Expr.t * t * t
     (* loop with a pre-condition        *) | While  of Expr.t * t
-<<<<<<< HEAD
-    (* loop with a post-condition       *) | Repeat of t * Expr.t
-    (* return statement                 *) | Return of Expr.t option
     (* call a procedure                 *) | Call   of string * Expr.t list with show
-                                                                    
-=======
-    (* call a procedure                 *) | Call   of string * Expr.t list
 
     (* The type of configuration: a state, an input stream, an output stream *)
     type config = State.t * int list * int list
 
->>>>>>> 8eb6469a
     (* Statement evaluator
 
            val eval : env -> config -> t -> config
 
-<<<<<<< HEAD
        Takes an environment, a configuration and a statement, and returns another configuration. The 
        environment is the same as for expressions
     *)
-    let rec eval env ((st, i, o, r) as conf) k stmt = failwith "Not implemented"
-         
-=======
-       Takes an environment, a configuration and a statement, and returns another configuration. The
-       environment supplies the following method
-
-           method definition : string -> (string list, string list, t)
-
-       which returns a list of formal parameters, local variables, and a body for given definition
-    *)
-    let rec eval env ((st, i, o) as conf) = function
+    let rec eval env ((st, i, o, r) as conf) k = function
         | Read s -> ((State.update s (hd i) st), (tl i), o)
         | Write ex -> (st, i, (append o [Expr.eval st ex]))
         | Assign (var, ex) -> ((State.update var (Expr.eval st ex) st), i, o)
@@ -210,7 +158,6 @@
                 let nSt, i, o = eval env (nSt, i, o) body in
                 State.leave nSt st, i, o;;
 
->>>>>>> 8eb6469a
     (* Statement parser *)
     ostap (
       parse: !(Util.list0ByWith)[ostap (";")][singleOp][fun x h -> Seq (x, h)][Skip];
@@ -237,16 +184,12 @@
     type t = string * (string list * string list * Stmt.t)
 
     ostap (
-<<<<<<< HEAD
       arg  : IDENT;
       parse: %"fun" name:IDENT "(" args:!(Util.list0 arg) ")"
          locs:(%"local" !(Util.list arg))?
         "{" body:!(Stmt.parse) "}" {
         (name, (args, (match locs with None -> [] | Some l -> l), body))
       }
-=======
-      parse: "fun" name:IDENT "(" args:!(Util.list0)[ostap (IDENT)] ")" locals:(loc:(-"local" !(Util.list)[ostap (IDENT)])? {match loc with None -> [] | Some loc -> loc}) "{" body:!(Stmt.parse) "}" {name, (args, locals, body)}
->>>>>>> 8eb6469a
     )
 
   end
@@ -262,7 +205,6 @@
 
    Takes a program and its input stream, and returns the output stream
 *)
-<<<<<<< HEAD
 let eval (defs, body) i =
   let module M = Map.Make (String) in
   let m          = List.fold_left (fun m ((name, _) as def) -> M.add name def m) M.empty defs in  
@@ -282,12 +224,4 @@
   o
 
 (* Top-level parser *)
-let parse = ostap (!(Definition.parse)* !(Stmt.parse))
-=======
-let eval (defs, body) i = let _, _, o = Stmt.eval (object method definition s = assoc s defs end) (State.empty, i, []) body in o
-
-(* Top-level parser *)
-ostap (
-  parse: defs:!(Definition.parse)* body:!(Stmt.parse) {defs, body}
-)
->>>>>>> 8eb6469a
+let parse = ostap (!(Definition.parse)* !(Stmt.parse))