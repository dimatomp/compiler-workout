--- conflicted
+++ resolved
@@ -8,7 +8,6 @@
 open Ostap
 open Combinators
 
-<<<<<<< HEAD
 (* Values *)
 module Value =
   struct
@@ -36,8 +35,6 @@
 
   end
        
-=======
->>>>>>> 3d47add1
 (* States *)
 module State =
   struct
@@ -68,7 +65,6 @@
 
   end
 
-<<<<<<< HEAD
 (* Builtins *)
 module Builtin =
   struct
@@ -90,8 +86,6 @@
        
   end
     
-=======
->>>>>>> 3d47add1
 (* Simple expressions: syntax and semantics *)
 module Expr =
   struct
@@ -119,11 +113,7 @@
     *)
 
     (* The type of configuration: a state, an input stream, an output stream, an optional value *)
-<<<<<<< HEAD
     type config = State.t * int list * int list * Value.t option
-                                                            
-=======
-    type config = State.t * int list * int list * int option
 
     let evalBinop op a b = match op with
     | "+" -> a + b
@@ -140,7 +130,6 @@
     | "&&" -> if a != 0 && b != 0 then 1 else 0
     | "!!" -> if a != 0 || b != 0 then 1 else 0;;
 
->>>>>>> 3d47add1
     (* Expression evaluator
 
           val eval : env -> config -> t -> config
@@ -153,9 +142,18 @@
 
        which takes an environment (of the same type), a name of the function, a list of actual parameters and a configuration,
        an returns a pair: the return value for the call and the resulting configuration
-<<<<<<< HEAD
     *)                                                       
-    let rec eval env ((st, i, o, r) as conf) expr = failwith "Not implemented"
+    let rec eval env ((st, i, o, r) as conf) expr = function
+        | Const r -> st, i, o, Some r
+        | Var s -> st, i, o, Some (State.eval st s)
+        | Binop (op, a, b) ->
+                let ( _, _, _, Some a) as conf = eval env conf a in
+                let (st, i, o, Some b) as conf = eval env conf b in
+                st, i, o, Some (evalBinop op a b)
+        | Call (name, args) ->
+                let evalArg (argv, conf) argEx = let (_, _, _, Some r) as conf = eval env conf argEx in r :: argv, conf in
+                let argv, conf = fold_left evalArg ([], conf) args in
+                env#definition env name (rev argv) conf
     and eval_list env conf xs =
       let vs, (st, i, o, _) =
         List.fold_left
@@ -167,31 +165,12 @@
           xs
       in
       (st, i, o, List.rev vs)
-         
-=======
-    *)
-    let rec eval env ((st, i, o, r) as conf) = function
-        | Const r -> st, i, o, Some r
-        | Var s -> st, i, o, Some (State.eval st s)
-        | Binop (op, a, b) ->
-                let ( _, _, _, Some a) as conf = eval env conf a in
-                let (st, i, o, Some b) as conf = eval env conf b in
-                st, i, o, Some (evalBinop op a b)
-        | Call (name, args) ->
-                let evalArg (argv, conf) argEx = let (_, _, _, Some r) as conf = eval env conf argEx in r :: argv, conf in
-                let argv, conf = fold_left evalArg ([], conf) args in
-                env#definition env name (rev argv) conf;;
-
->>>>>>> 3d47add1
+
     (* Expression parser. You can use the following terminals:
 
          IDENT   --- a non-empty identifier a-zA-Z[a-zA-Z0-9_]* as a string
          DECIMAL --- a decimal constant [0-9]+ as a string
     *)
-<<<<<<< HEAD
-    ostap (                                      
-      parse: empty {failwith "Not implemented"}
-=======
     ostap (
       parse: !(Ostap.Util.expr
                 (fun x -> x)
@@ -209,7 +188,6 @@
       primary: call | n:IDENT {Var n} | x:DECIMAL {Const x} | parent;
       call: name:IDENT "(" args:!(Util.list0)[parse] ")" {Call (name, args)};
       parent: -"(" parse -")"
->>>>>>> 3d47add1
     )
 
   end
@@ -219,31 +197,15 @@
   struct
 
     (* The type for statements *)
-<<<<<<< HEAD
     type t =
     (* assignment                       *) | Assign of string * Expr.t list * Expr.t
     (* composition                      *) | Seq    of t * t 
-=======
-    @type t =
-    (* read into the variable           *) | Read   of string
-    (* write the value of an expression *) | Write  of Expr.t
-    (* assignment                       *) | Assign of string * Expr.t
-    (* composition                      *) | Seq    of t * t
->>>>>>> 3d47add1
     (* empty statement                  *) | Skip
     (* conditional                      *) | If     of Expr.t * t * t
     (* loop with a pre-condition        *) | While  of Expr.t * t
     (* return statement                 *) | Return of Expr.t option
-<<<<<<< HEAD
     (* call a procedure                 *) | Call   of string * Expr.t list
-                                                                    
-=======
-    (* call a procedure                 *) | Call   of string * Expr.t list with show
-
-    (* The type of configuration: a state, an input stream, an output stream *)
-    type config = State.t * int list * int list * int option
-
->>>>>>> 3d47add1
+
     (* Statement evaluator
 
            val eval : env -> config -> t -> t -> config
@@ -251,8 +213,6 @@
        Takes an environment, a configuration and a statement, and returns another configuration. The
        environment is the same as for expressions
     *)
-<<<<<<< HEAD
-
     let update st x v is =
       let rec update a v = function
       | []    -> v           
@@ -265,17 +225,10 @@
       in
       State.update x (match is with [] -> v | _ -> update (State.eval st x) v is) st
           
-    let rec eval env ((st, i, o, r) as conf) k stmt = failwith "Not implemented"
-         
-    (* Statement parser *)
-    ostap (
-      parse: empty {failwith "Not implemented"}
-=======
-    let rec eval env ((st, i, o, r) as conf) k =
+    let rec eval env ((st, i, o, r) as conf) k  =
         let proceed st i o = let conf = (st, i, o, None) in match k with | Skip -> conf | _ -> eval env conf Skip k in
         function
-        | Read s -> proceed (State.update s (hd i) st) (tl i) o
-        | Write ex -> let st, i, o, Some r = Expr.eval env conf ex in proceed st i (o @ [r])
+        | Write ex -> 
         | Assign (var, ex) -> let st, i, o, Some r = Expr.eval env conf ex in proceed (State.update var r st) i o
         | Seq (s1, s2) -> eval env conf (match k with | Skip -> s2 | _ -> Seq (s2, k)) s1
         | Skip -> proceed st i o
@@ -298,11 +251,8 @@
       whle: "while" c:!(Expr.parse) "do" b:parse "od" {While (c, b)};
       repeat: "repeat" b:parse "until" c:!(Expr.parse) {Seq (b, While (Expr.Binop ("==", c, Expr.Const 0), b))};
       foreach: "for" ini:parse "," c:!(Expr.parse) "," inc:parse "do" b:parse "od" {Seq (ini, While (c, Seq (b, inc)))};
-      read: "read" "(" s:IDENT ")" {Read s};
-      write: "write" ex:!(Expr.parent) {Write ex};
       return: "return" ex:!(Expr.parse)? {Return ex};
       call: c:!(Expr.call) {let Expr.Call (name, args) = c in Call (name, args)}
->>>>>>> 3d47add1
     )
 
   end
@@ -342,7 +292,6 @@
   let _, _, o, _ =
     Stmt.eval
       (object
-<<<<<<< HEAD
          method definition env f args ((st, i, o, r) as conf) =
            try
              let xs, locs, s      =  snd @@ M.find f m in
@@ -350,13 +299,6 @@
              let st'', i', o', r' = Stmt.eval env (st', i, o, r) Stmt.Skip s in
              (State.leave st'' st, i', o', r')
            with Not_found -> Builtin.eval conf args f
-=======
-         method definition env f args (st, i, o, r) =
-           let xs, locs, s      = snd @@ M.find f m in
-           let st'              = List.fold_left (fun st (x, a) -> State.update x a st) (State.enter st (xs @ locs)) (List.combine xs args) in
-           let st'', i', o', r' = Stmt.eval env (st', i, o, r) Stmt.Skip s in
-           (State.leave st'' st, i', o', r')
->>>>>>> 3d47add1
        end)
       (State.empty, i, [], None)
       Stmt.Skip
