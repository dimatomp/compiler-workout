--- conflicted
+++ resolved
@@ -60,10 +60,6 @@
  
        Takes a state and an expression, and returns the value of the expression in 
        the given state.
-<<<<<<< HEAD
-    *)                                                       
-    let eval st expr = failwith "Not implemented"      
-=======
     *)
     let rec eval st = function
         | Const i -> i
@@ -82,7 +78,6 @@
         | Binop ("&&", a, b) -> if eval st a != 0 && eval st b != 0 then 1 else 0
         | Binop ("!!", a, b) -> if eval st a != 0 || eval st b != 0 then 1 else 0
         | v -> failwith "invalid syntax";;
->>>>>>> ee8e584d
 
     (* Expression parser. You can use the following terminals:
 
@@ -90,10 +85,6 @@
          DECIMAL --- a decimal constant [0-9]+ as a string
    
     *)
-<<<<<<< HEAD
-    ostap (                                      
-      parse: empty {failwith "Not implemented"}
-=======
     ostap (
       parse: !(Ostap.Util.expr                                         
                 (fun x -> x)                                     
@@ -110,7 +101,6 @@
               );
       primary: n:IDENT {Var n} | x:DECIMAL {Const x} | parent;
       parent: -"(" parse -")"
->>>>>>> ee8e584d
     )
 
   end
@@ -128,23 +118,16 @@
     (* empty statement                  *) | Skip
     (* conditional                      *) | If     of Expr.t * t * t
     (* loop with a pre-condition        *) | While  of Expr.t * t
-<<<<<<< HEAD
     (* loop with a post-condition       *) | Repeat of t * Expr.t
     (* call a procedure                 *) | Call   of string * Expr.t list with show
-=======
     (* loop with a post-condition       *) | For    of t * Expr.t * t * t  with show
->>>>>>> ee8e584d
                                                                     
     (* The type of configuration: a state, an input stream, an output stream *)
     type config = State.t * int list * int list 
 
     (* Statement evaluator
 
-<<<<<<< HEAD
-         val eval : env -> config -> t -> config
-=======
-          val eval : config -> t -> config
->>>>>>> ee8e584d
+           val eval : env -> config -> t -> config
 
        Takes an environment, a configuration and a statement, and returns another configuration. The 
        environment supplies the following method
@@ -153,26 +136,17 @@
 
        which returns a list of formal parameters, local variables, and a body for given definition
     *)
-<<<<<<< HEAD
-    let eval env ((st, i, o) as conf) stmt = failwith "Not implemented"
-                                
-    (* Statement parser *)
-    ostap (
-      parse: empty {failwith "Not implemented"}
-=======
-    let rec eval cfg st = 
-        let (state, inp, out) = cfg in
-        match st with
-        | Read s -> ((Expr.update s (hd inp) state), (tl inp), out)
-        | Write ex -> (state, inp, (append out [Expr.eval state ex]))
-        | Assign (var, ex) -> ((Expr.update var (Expr.eval state ex) state), inp, out)
-        | Seq (s1, s2) -> eval (eval cfg s1) s2
-        | Skip -> cfg
-        | If (cond, tbrc, fbrc) -> eval cfg (if Expr.eval state cond != 0 then tbrc else fbrc)
-        | While (cond, body) -> if Expr.eval state cond == 0 then cfg else eval (eval cfg body) st
+    let eval env ((st, i, o) as conf) = function
+        | Read s -> ((Expr.update s (hd i) st), (tl i), o)
+        | Write ex -> (st, i, (append o [Expr.eval st ex]))
+        | Assign (var, ex) -> ((Expr.update var (Expr.eval st ex) st), i, o)
+        | Seq (s1, s2) -> eval (eval conf s1) s2
+        | Skip -> conf
+        | If (cond, tbrc, fbrc) -> eval conf (if Expr.eval st cond != 0 then tbrc else fbrc)
+        | While (cond, body) -> if Expr.eval st cond == 0 then conf else eval (eval conf body) st
         | For (init, cond, incr, body) -> 
-                let cfg1 = eval cfg init in
-                if Expr.eval state cond == 0 then cfg1 else eval (eval (eval cfg1 body) incr) st;;
+                let conf1 = eval conf init in
+                if Expr.eval st cond == 0 then conf1 else eval (eval (eval conf1 body) incr) st;;
 
     (* Statement parser *)
     ostap (
@@ -187,7 +161,6 @@
       whle: "while" c:!(Expr.parse) "do" b:parse "od" {While (c, b)};
       repeat: "repeat" b:parse "until" c:!(Expr.parse) {Seq (b, While (c, b))};
       foreach: "for" ini:parse "," c:!(Expr.parse) "," inc:parse "do" b:parse "od" {For (ini, c, inc, b)}
->>>>>>> ee8e584d
     )
       
   end
@@ -219,8 +192,4 @@
 let eval (defs, body) i = failwith "Not implemented"
                                    
 (* Top-level parser *)
-<<<<<<< HEAD
-let parse = failwith "Not implemented"
-=======
-let parse = Stmt.parse
->>>>>>> ee8e584d
+let parse = failwith "Not implemented"