(* Opening a library for generic programming (https://github.com/dboulytchev/GT).
   The library provides "@type ..." syntax extension and plugins like show, etc.
*)
open GT
open List

(* Opening a library for combinator-based syntax analysis *)
open Ostap
open Combinators

(* States *)
module State =
  struct

    (* State: global state, local state, scope variables *)
    type t = {g : string -> int; l : string -> int; scope : string list}

    (* Empty state *)
    let empty =
      let e x = failwith (Printf.sprintf "Undefined variable: %s" x) in
      {g = e; l = e; scope = []}

    (* Update: non-destructively "modifies" the state s by binding the variable x
       to value v and returns the new state w.r.t. a scope
    *)
    let update x v s =
      let u x v s = fun y -> if x = y then v else s y in
      if List.mem x s.scope then {s with l = u x v s.l} else {s with g = u x v s.g}

    (* Evals a variable in a state w.r.t. a scope *)
    let eval s x = (if List.mem x s.scope then s.l else s.g) x

    (* Creates a new scope, based on a given state *)
    let enter st xs = {empty with g = st.g; scope = xs}

    (* Drops a scope *)
    let leave st st' = {st' with g = st.g}

  end

(* Simple expressions: syntax and semantics *)
module Expr =
  struct

    (* The type for expressions. Note, in regular OCaml there is no "@type..."
       notation, it came from GT.
    *)
    @type t =
    (* integer constant *) | Const of int
    (* variable         *) | Var   of string
    (* binary operator  *) | Binop of string * t * t
    (* function call    *) | Call  of string * t list with show

    (* Available binary operators:
        !!                   --- disjunction
        &&                   --- conjunction
        ==, !=, <=, <, >=, > --- comparisons
        +, -                 --- addition, subtraction
        *, /, %              --- multiplication, division, reminder
    *)

    (* The type of configuration: a state, an input stream, an output stream, an optional value *)
    type config = State.t * int list * int list * int option

    let evalBinop op a b = match op with
    | "+" -> a + b
    | "-" -> a - b
    | "*" -> a * b
    | "/" -> a / b
    | "%" -> a mod b
    | "<" -> if a < b then 1 else 0
    | ">" -> if a > b then 1 else 0
    | ">=" -> if a >= b then 1 else 0
    | "<=" -> if a <= b then 1 else 0
    | "==" -> if a == b then 1 else 0
    | "!=" -> if a != b then 1 else 0
    | "&&" -> if a != 0 && b != 0 then 1 else 0
    | "!!" -> if a != 0 || b != 0 then 1 else 0;;

    (* Expression evaluator

          val eval : env -> config -> t -> config


       Takes an environment, a configuration and an expresion, and returns another configuration. The
       environment supplies the following method

           method definition : env -> string -> int list -> config -> config

<<<<<<< HEAD
       which takes an environment (of the same type), a name of the function, a list of actual parameters and a configuration, 
       an returns resulting configuration
    *)                                                       
    let rec eval env ((st, i, o, r) as conf) expr = failwith "Not implemented"
         
=======
       which takes an environment (of the same type), a name of the function, a list of actual parameters and a configuration,
       an returns a pair: the return value for the call and the resulting configuration
    *)
    let rec eval env ((st, i, o, r) as conf) = function
        | Const r -> st, i, o, Some r
        | Var s -> st, i, o, Some (State.eval st s)
        | Binop (op, a, b) ->
                let ( _, _, _, Some a) as conf = eval env conf a in
                let (st, i, o, Some b) as conf = eval env conf b in
                st, i, o, Some (evalBinop op a b)
        | Call (name, args) ->
                let evalArg (argv, conf) argEx = let (_, _, _, Some r) as conf = eval env conf argEx in r :: argv, conf in
                let argv, conf = fold_left evalArg ([], conf) args in
                env#definition env name (rev argv) conf
        | v -> failwith "invalid syntax";;

>>>>>>> d5d933f6
    (* Expression parser. You can use the following terminals:

         IDENT   --- a non-empty identifier a-zA-Z[a-zA-Z0-9_]* as a string
         DECIMAL --- a decimal constant [0-9]+ as a string
    *)
<<<<<<< HEAD
    ostap (                                      
      parse: empty {failwith "Not implemented"}
=======
    ostap (
      parse: !(Ostap.Util.expr
                (fun x -> x)
                (Array.map (fun (a, s) -> a, List.map (fun s -> ostap(- $(s)), (fun x y -> Binop (s, x, y))) s)
                  [|
                    `Lefta, ["!!"];
                    `Lefta, ["&&"];
                    `Nona , ["=="; "!="; "<="; "<"; ">="; ">"];
                    `Lefta, ["+" ; "-"];
                    `Lefta, ["*" ; "/"; "%"];
                  |]
                )
                primary
              );
      primary: call | n:IDENT {Var n} | x:DECIMAL {Const x} | parent;
      call: name:IDENT "(" args:!(Util.list0)[parse] ")" {Call (name, args)};
      parent: -"(" parse -")"
>>>>>>> d5d933f6
    )

  end

(* Simple statements: syntax and sematics *)
module Stmt =
  struct

    (* The type for statements *)
    @type t =
    (* read into the variable           *) | Read   of string
    (* write the value of an expression *) | Write  of Expr.t
    (* assignment                       *) | Assign of string * Expr.t
    (* composition                      *) | Seq    of t * t
    (* empty statement                  *) | Skip
    (* conditional                      *) | If     of Expr.t * t * t
    (* loop with a pre-condition        *) | While  of Expr.t * t
    (* return statement                 *) | Return of Expr.t option
    (* call a procedure                 *) | Call   of string * Expr.t list with show

    (* The type of configuration: a state, an input stream, an output stream *)
    type config = State.t * int list * int list * int option

    (* Statement evaluator

           val eval : env -> config -> t -> t -> config

       Takes an environment, a configuration and a statement, and returns another configuration. The
       environment is the same as for expressions
    *)
<<<<<<< HEAD
    let rec eval env ((st, i, o, r) as conf) k stmt = failwith "Not implemnted"
         
    (* Statement parser *)
    ostap (
      parse: empty {failwith "Not implemented"}
=======
    let rec eval env ((st, i, o, r) as conf) k =
        let proceed st i o = let conf = (st, i, o, None) in match k with | Skip -> conf | _ -> eval env conf Skip k in
        function
        | Read s -> proceed (State.update s (hd i) st) (tl i) o
        | Write ex -> let st, i, o, Some r = Expr.eval env conf ex in proceed st i (append o [r])
        | Assign (var, ex) -> let st, i, o, Some r = Expr.eval env conf ex in proceed (State.update var r st) i o
        | Seq (s1, s2) -> eval env conf (match k with | Skip -> s2 | _ -> Seq (s2, k)) s1
        | Skip -> proceed st i o
        | If (cond, tbrc, fbrc) -> let (st, i, o, Some r) as conf = Expr.eval env conf cond in eval env (st, i, o, None) k (if r != 0 then tbrc else fbrc) 
        | While (cond, body) as stmt ->
                let (st, i, o, Some r) as conf = Expr.eval env conf cond in
                if r != 0 then eval env conf (Seq (stmt, k)) body else proceed st i o
        | Return None -> (st, i, o, None)
        | Return (Some ex) -> Expr.eval env conf ex
        | Call (name, args) -> let (st, i, o, None) = Expr.eval env conf (Expr.Call (name, args)) in proceed st i o;;

    (* Statement parser *)
    ostap (
      parse: !(Util.list0ByWith)[ostap (";")][singleOp][fun x h -> Seq (x, h)][Skip];
      singleOp: assign | skip | cond | whle | repeat | foreach | read | write | return | call;
      assign: x:IDENT ":=" ex:!(Expr.parse) {Assign (x, ex)};
      skip: "skip" {Skip};
      cond: "if" c:!(Expr.parse) "then" t:parse f:condElse {If (c, t, f)};
      condElse: "elif" c:!(Expr.parse) "then" t:parse f:condElse {If (c, t, f)} | -"else" parse -"fi" | "fi" {Skip};
      whle: "while" c:!(Expr.parse) "do" b:parse "od" {While (c, b)};
      repeat: "repeat" b:parse "until" c:!(Expr.parse) {Seq (b, While (Expr.Binop ("==", c, Expr.Const 0), b))};
      foreach: "for" ini:parse "," c:!(Expr.parse) "," inc:parse "do" b:parse "od" {Seq (ini, While (c, Seq (b, inc)))};
      read: "read" "(" s:IDENT ")" {Read s};
      write: "write" ex:!(Expr.parent) {Write ex};
      return: "return" ex:!(Expr.parse)? {Return ex};
      call: c:!(Expr.call) {let Expr.Call (name, args) = c in Call (name, args)}
>>>>>>> d5d933f6
    )

  end

(* Function and procedure definitions *)
module Definition =
  struct

    (* The type for a definition: name, argument list, local variables, body *)
    type t = string * (string list * string list * Stmt.t)

    ostap (     
      parse: empty {failwith "Not implemented"}
    )

  end

(* The top-level definitions *)

(* The top-level syntax category is a pair of definition list and statement (program body) *)
type t = Definition.t list * Stmt.t

(* Top-level evaluator

     eval : t -> int list -> int list

   Takes a program and its input stream, and returns the output stream
*)
let eval (defs, body) i =
  let module M = Map.Make (String) in
  let m          = List.fold_left (fun m ((name, _) as def) -> M.add name def m) M.empty defs in
  let _, _, o, _ =
    Stmt.eval
      (object
         method definition env f args (st, i, o, r) =
           let xs, locs, s      = snd @@ M.find f m in
           let st'              = List.fold_left (fun st (x, a) -> State.update x a st) (State.enter st (xs @ locs)) (List.combine xs args) in
           let st'', i', o', r' = Stmt.eval env (st', i, o, r) Stmt.Skip s in
           (State.leave st'' st, i', o', r')
       end)
      (State.empty, i, [], None)
      Stmt.Skip
      body
  in
  o

(* Top-level parser *)
let parse = ostap (!(Definition.parse)* !(Stmt.parse))<|MERGE_RESOLUTION|>--- conflicted
+++ resolved
@@ -87,13 +87,6 @@
 
            method definition : env -> string -> int list -> config -> config
 
-<<<<<<< HEAD
-       which takes an environment (of the same type), a name of the function, a list of actual parameters and a configuration, 
-       an returns resulting configuration
-    *)                                                       
-    let rec eval env ((st, i, o, r) as conf) expr = failwith "Not implemented"
-         
-=======
        which takes an environment (of the same type), a name of the function, a list of actual parameters and a configuration,
        an returns a pair: the return value for the call and the resulting configuration
     *)
@@ -110,16 +103,11 @@
                 env#definition env name (rev argv) conf
         | v -> failwith "invalid syntax";;
 
->>>>>>> d5d933f6
     (* Expression parser. You can use the following terminals:
 
          IDENT   --- a non-empty identifier a-zA-Z[a-zA-Z0-9_]* as a string
          DECIMAL --- a decimal constant [0-9]+ as a string
     *)
-<<<<<<< HEAD
-    ostap (                                      
-      parse: empty {failwith "Not implemented"}
-=======
     ostap (
       parse: !(Ostap.Util.expr
                 (fun x -> x)
@@ -137,7 +125,6 @@
       primary: call | n:IDENT {Var n} | x:DECIMAL {Const x} | parent;
       call: name:IDENT "(" args:!(Util.list0)[parse] ")" {Call (name, args)};
       parent: -"(" parse -")"
->>>>>>> d5d933f6
     )
 
   end
@@ -168,13 +155,6 @@
        Takes an environment, a configuration and a statement, and returns another configuration. The
        environment is the same as for expressions
     *)
-<<<<<<< HEAD
-    let rec eval env ((st, i, o, r) as conf) k stmt = failwith "Not implemnted"
-         
-    (* Statement parser *)
-    ostap (
-      parse: empty {failwith "Not implemented"}
-=======
     let rec eval env ((st, i, o, r) as conf) k =
         let proceed st i o = let conf = (st, i, o, None) in match k with | Skip -> conf | _ -> eval env conf Skip k in
         function
@@ -206,7 +186,6 @@
       write: "write" ex:!(Expr.parent) {Write ex};
       return: "return" ex:!(Expr.parse)? {Return ex};
       call: c:!(Expr.call) {let Expr.Call (name, args) = c in Call (name, args)}
->>>>>>> d5d933f6
     )
 
   end
