(* X86 codegeneration interface *)

(* The registers: *)
let regs = [|"%ebx"; "%ecx"; "%esi"; "%edi"; "%eax"; "%edx"; "%ebp"; "%esp"|]

(* We can not freely operate with all register; only 3 by now *)                    
let num_of_regs = Array.length regs - 5

(* We need to know the word size to calculate offsets correctly *)
let word_size = 4

(* We need to distinguish the following operand types: *)
type opnd = 
| R of int     (* hard register                    *)
| S of int     (* a position on the hardware stack *)
| M of string  (* a named memory location          *)
| L of int     (* an immediate operand             *)

(* For convenience we define the following synonyms for the registers: *)         
let ebx = R 0
let ecx = R 1
let esi = R 2
let edi = R 3
let eax = R 4
let edx = R 5
let ebp = R 6
let esp = R 7

(* Now x86 instruction (we do not need all of them): *)
type instr =
(* copies a value from the first to the second operand  *) | Mov   of opnd * opnd
(* makes a binary operation; note, the first operand    *) | Binop of string * opnd * opnd
(* designates x86 operator, not the source language one *)
(* x86 integer division, see instruction set reference  *) | IDiv  of opnd
(* see instruction set reference                        *) | Cltd
(* sets a value from flags; the first operand is the    *) | Set   of string * string
(* suffix, which determines the value being set, the    *)                     
(* the second --- (sub)register name                    *)
(* pushes the operand on the hardware stack             *) | Push  of opnd
(* pops from the hardware stack to the operand          *) | Pop   of opnd
(* call a function by a name                            *) | Call  of string
(* returns from a function                              *) | Ret
(* a label in the code                                  *) | Label of string
(* a conditional jump                                   *) | CJmp  of string * string
(* a non-conditional jump                               *) | Jmp   of string
(* directive                                            *) | Meta  of string
                                                                            
(* Instruction printer *)
let show instr =
  let binop = function
  | "+"   -> "addl"
  | "-"   -> "subl"
  | "*"   -> "imull"
  | "&&"  -> "andl"
  | "!!"  -> "orl" 
  | "^"   -> "xorl"
  | "cmp" -> "cmpl"
  | _     -> failwith "unknown binary operator"
  in
  let opnd = function
  | R i -> regs.(i)
  | S i -> if i >= 0
           then Printf.sprintf "-%d(%%ebp)" ((i+1) * word_size)
           else Printf.sprintf "%d(%%ebp)"  (8+(-i-1) * word_size)
  | M x -> x
  | L i -> Printf.sprintf "$%d" i
  in
  match instr with
  | Cltd               -> "\tcltd"
  | Set   (suf, s)     -> Printf.sprintf "\tset%s\t%s"     suf s
  | IDiv   s1          -> Printf.sprintf "\tidivl\t%s"     (opnd s1)
  | Binop (op, s1, s2) -> Printf.sprintf "\t%s\t%s,\t%s"   (binop op) (opnd s1) (opnd s2)
  | Mov   (s1, s2)     -> Printf.sprintf "\tmovl\t%s,\t%s" (opnd s1) (opnd s2)
  | Push   s           -> Printf.sprintf "\tpushl\t%s"     (opnd s)
  | Pop    s           -> Printf.sprintf "\tpopl\t%s"      (opnd s)
  | Ret                -> "\tret"
  | Call   p           -> Printf.sprintf "\tcall\t%s" p
  | Label  l           -> Printf.sprintf "%s:\n" l
  | Jmp    l           -> Printf.sprintf "\tjmp\t%s" l
  | CJmp  (s , l)      -> Printf.sprintf "\tj%s\t%s" s l
  | Meta   s           -> Printf.sprintf "%s\n" s

(* Opening stack machine to use instructions without fully qualified names *)
open SM
open List

(* Symbolic stack machine evaluator

     compile : env -> prg -> env * instr list

   Take an environment, a stack machine program, and returns a pair --- the updated environment and the list
   of x86 instructions
*)
<<<<<<< HEAD
let compile env code =
  let suffix = function
  | "<"  -> "l"
  | "<=" -> "le"
  | "==" -> "e"
  | "!=" -> "ne"
  | ">=" -> "ge"
  | ">"  -> "g"
  | _    -> failwith "unknown operator"	
  in
  let rec compile' env scode =    
    let on_stack = function S _ -> true | _ -> false in
    let call env f n p =
      let f =
        match f.[0] with '.' -> "B" ^ String.sub f 1 (String.length f - 1) | _ -> f
      in
      let pushr, popr =
        List.split @@ List.map (fun r -> (Push r, Pop r)) (env#live_registers n)
      in
      let env, code =
        if n = 0
        then env, pushr @ [Call f] @ (List.rev popr)
        else
          let rec push_args env acc = function
          | 0 -> env, acc
          | n -> let x, env = env#pop in
                 push_args env ((Push x)::acc) (n-1)
          in
          let env, pushs = push_args env [] n in
          let pushs      =
            match f with
            | "Barray" -> List.rev @@ (Push (L n))     :: pushs
            | "Bsta"   ->
               let x::v::is = List.rev pushs in               
               is @ [x; v] @ [Push (L (n-2))]
            | _  -> List.rev pushs 
          in
          env, pushr @ pushs @ [Call f; Binop ("+", L (n*4), esp)] @ (List.rev popr)
      in
      (if p then env, code else let y, env = env#allocate in env, code @ [Mov (eax, y)])
    in
    match scode with
    | [] -> env, []
    | instr :: scode' ->
        let env', code' =
          match instr with
  	  | CONST n ->
             let s, env' = env#allocate in
	     (env', [Mov (L n, s)])
               
          | STRING s ->
             let s, env = env#string s in
             let l, env = env#allocate in
             let env, call = call env ".string" 1 false in
             (env, Mov (M ("$" ^ s), l) :: call)
             
	  | LD x ->
             let s, env' = (env#global x)#allocate in
             env',
	     (match s with
	      | S _ | M _ -> [Mov (env'#loc x, eax); Mov (eax, s)]
	      | _         -> [Mov (env'#loc x, s)]
	     )               
          | STA (x, n) ->
             let s, env = (env#global x)#allocate in
             let push =
               match s with
               | S _ | M _ -> [Mov (env#loc x, eax); Mov (eax, s)]
	       | _         -> [Mov (env#loc x, s)]
             in
             let env, code = call env ".sta" (n+2) true in
             env, push @ code
	  | ST x ->
	     let s, env' = (env#global x)#pop in
             env',
             (match s with
              | S _ | M _ -> [Mov (s, eax); Mov (eax, env'#loc x)]
              | _         -> [Mov (s, env'#loc x)]
	     )
          | BINOP op ->
	     let x, y, env' = env#pop2 in
             env'#push y,
             (match op with
	      | "/" | "%" ->
                 [Mov (y, eax);
                  Cltd;
                  IDiv x;
                  Mov ((match op with "/" -> eax | _ -> edx), y)
                 ]
              | "<" | "<=" | "==" | "!=" | ">=" | ">" ->
                 (match x with
                  | M _ | S _ ->
                     [Binop ("^", eax, eax);
                      Mov   (x, edx);
                      Binop ("cmp", edx, y);
                      Set   (suffix op, "%al");
                      Mov   (eax, y)
                     ]
                  | _ ->
                     [Binop ("^"  , eax, eax);
                      Binop ("cmp", x, y);
                      Set   (suffix op, "%al");
                      Mov   (eax, y)
                     ]
                 )
              | "*" ->
                 if on_stack x && on_stack y 
		 then [Mov (y, eax); Binop (op, x, eax); Mov (eax, y)]
                 else [Binop (op, x, y)]
	      | "&&" ->
		 [Mov   (x, eax);
		  Binop (op, x, eax);
		  Mov   (L 0, eax);
		  Set   ("ne", "%al");
                  
		  Mov   (y, edx);
		  Binop (op, y, edx);
		  Mov   (L 0, edx);
		  Set   ("ne", "%dl");
                  
                  Binop (op, edx, eax);
		  Set   ("ne", "%al");
                  
		  Mov   (eax, y)
                 ]		   
	      | "!!" ->
		 [Mov   (y, eax);
		  Binop (op, x, eax);
                  Mov   (L 0, eax);
		  Set   ("ne", "%al");
		  Mov   (eax, y)
                 ]		   
	      | _   ->
                 if on_stack x && on_stack y 
                 then [Mov   (x, eax); Binop (op, eax, y)]
                 else [Binop (op, x, y)]
             )
          | LABEL s     -> env, [Label s]
	  | JMP   l     -> env, [Jmp l]
          | CJMP (s, l) ->
              let x, env = env#pop in
              env, [Binop ("cmp", L 0, x); CJmp  (s, l)]
                     
          | BEGIN (f, a, l) ->
             let env = env#enter f a l in
             env, [Push ebp; Mov (esp, ebp); Binop ("-", M ("$" ^ env#lsize), esp)]
                            
          | END ->             
             env, [Label env#epilogue;
                   Mov (ebp, esp);
                   Pop ebp;
                   Ret;
                   Meta (Printf.sprintf "\t.set\t%s,\t%d" env#lsize (env#allocated * word_size))
                  ]
                    
          | RET b ->
             if b
             then let x, env = env#pop in env, [Mov (x, eax); Jmp env#epilogue]
             else env, [Jmp env#epilogue]
             
          | CALL (f, n, p) -> call env f n p
        in
        let env'', code'' = compile' env' scode' in
	env'', code' @ code''
  in
  compile' env code
=======
let rec compile env = function
    | [] -> env, []
    | inst::rem -> 
            let env, cInst = match inst with
            | BINOP name -> let y, x, env = env#pop2 in
                            let comparison c = [Mov (x, eax); Binop("-", y, eax); Set (c, "%al"); Binop ("&&", L 1, eax); Mov (eax, x)] in
                            let divmod reg = [Mov (x, eax); Cltd; IDiv y; Mov (reg, x)] in
                            let commands = match name with
                            | "/" -> divmod eax
                            | "%" -> divmod edx
                            | "<" -> comparison "l"
                            | "<=" -> comparison "le"
                            | ">" -> comparison "g"
                            | ">=" -> comparison "ge"
                            | "==" -> comparison "e"
                            | "!=" -> comparison "ne"
                            | "!!" -> [Mov (x, eax); Binop("!!", y, eax); Set ("nz", "%al"); Binop ("&&", L 1, eax); Mov (eax, x)]
                            | "&&" -> [Mov (y, eax); Binop("&&", eax, eax); Set ("nz", "%al"); Mov (x, edx); Binop ("&&", edx, edx); Set ("nz", "%ah"); Binop ("&&", L 257, eax); Binop ("^", L 257, eax); Set ("z", "%al"); Binop ("&&", L 1, eax); Mov (eax, x)]
                            | _ -> [Mov (x, eax); Binop (name, y, eax); Mov (eax, x)]
                            in env#push x, commands
            | CONST cst -> let x, env = env#allocate in env, [Mov (L cst, x)]
            (*| READ -> let x, env = env#allocate in env, [Call "Lread"; Mov (eax, x)]*)
            (*| WRITE -> let x, env = env#pop in env, [Mov (x, eax); Push eax; Call "Lwrite"; Binop ("+", L 4, esp)]*)
            | LD name -> let env = env#global name in let x, env = env#allocate in env, [Mov (env#loc name, eax); Mov (eax, x)]
            | ST name -> let x, env = (env#global name)#pop in env, [Mov (x, eax); Mov (eax, env#loc name)]
            | LABEL name -> env, [Label name]
            | JMP name -> env, [Jmp name]
            | CJMP (cnd, name) -> let x, env = env#pop in env, [Mov (x, eax); Binop ("&&", eax, eax); CJmp (cnd, name)]
            | BEGIN (name, args, locals) -> env#enter name args locals, [Push ebp; Mov (esp, ebp)]
            | RET true -> let x, env = env#pop in env, [Mov (x, eax); Pop ebp; Ret]
            | RET false -> env, [Pop ebp; Ret]
            | CALL (name, arglen, func) -> 
                    let name = match name with | "write" -> "Lwrite" | "read" -> "Lread" | _ -> name in
                    let rec argStrip env = function
                        | 0 -> [], env
                        | n -> let x, env = env#pop in let l, env = argStrip env (n - 1) in x :: l, env
                    in
                    let args, env = argStrip env arglen in
                    let liveRegs = env#live_registers in
                    let alignEspAndPushLiveRegs = Binop ("-", L (4 * env#allocated), esp) :: map (fun x -> Push x) liveRegs in
                    let pushArgs = concat (map (fun x -> [Mov (x, eax); Push eax]) args) in
                    let callFunction, env = if func then let x, env = env#allocate in [Call name; Mov (eax, x)], env else [Call name], env in
                    let removeArgsAndPopLiveRegs = (Binop ("+", L (4 * arglen), esp) :: rev_map (fun x -> Pop x) liveRegs) in
                    let restoreEsp = [Mov (ebp, esp)] in
                    env, (alignEspAndPushLiveRegs @ pushArgs @ callFunction @ removeArgsAndPopLiveRegs @ restoreEsp)
            in
            let env, rInst = compile env rem in 
            env, cInst @ rInst
>>>>>>> 02d88b20

(* A set of strings *)           
module S = Set.Make (String)

(* A map indexed by strings *)
module M = Map.Make (String)

(* Environment implementation *)
let make_assoc l = 
    let rec revInit n = if n <= 0 then [] else (n - 1) :: revInit (n - 1) in
    List.combine l (List.rev (revInit (List.length l)))
                     
class env =
  object (self)
    val globals     = S.empty (* a set of global variables         *)
    val stringm     = M.empty (* a string map                      *)
    val scount      = 0       (* string count                      *)
    val stack_slots = 0       (* maximal number of stack positions *)
    val stack       = []      (* symbolic stack                    *)
    val args        = []      (* function arguments                *)
    val locals      = []      (* function local variables          *)
    val fname       = ""      (* function name                     *)
                        
    (* gets a name for a global variable *)
    method loc x =
      try S (- (List.assoc x args)  -  1)
      with Not_found ->  
        try S (List.assoc x locals) with Not_found -> M ("global_" ^ x)
        
    (* allocates a fresh position on a symbolic stack *)
    method allocate =    
      let x, n =
	let rec allocate' = function
	| []                            -> ebx     , 0
	| (S n)::_                      -> S (n+1) , n+2
	| (R n)::_ when n < num_of_regs -> R (n+1) , stack_slots
        | (M _)::s                      -> allocate' s
	| _                             -> S 0     , 1
	in
	allocate' stack
      in
      x, {< stack_slots = max n stack_slots; stack = x::stack >}

    (* pushes an operand to the symbolic stack *)
    method push y = {< stack = y::stack >}

    (* pops one operand from the symbolic stack *)
    method pop = let x::stack' = stack in x, {< stack = stack' >}

    (* pops two operands from the symbolic stack *)
    method pop2 = let x::y::stack' = stack in x, y, {< stack = stack' >}

    (* registers a global variable in the environment *)
    method global x  = {< globals = S.add ("global_" ^ x) globals >}

    (* registers a string constant *)
    method string x =
      try M.find x stringm, self
      with Not_found ->
        let y = Printf.sprintf "string_%d" scount in
        let m = M.add x y stringm in
        y, {< scount = scount + 1; stringm = m>}
                       
    (* gets all global variables *)      
    method globals = S.elements globals

    (* gets all string definitions *)      
    method strings = M.bindings stringm

    (* gets a number of stack positions allocated *)
    method allocated = stack_slots                                
                                
    (* enters a function *)
    method enter f a l =
      {< stack_slots = List.length l; stack = []; locals = make_assoc l; args = make_assoc a; fname = f >}

    (* returns a label for the epilogue *)
    method epilogue = Printf.sprintf "L%s_epilogue" fname
                                     
    (* returns a name for local size meta-symbol *)
    method lsize = Printf.sprintf "L%s_SIZE" fname

    (* returns a list of live registers *)
    method live_registers depth =
      let rec inner d acc = function
      | []             -> acc
      | (R _ as r)::tl -> inner (d+1) (if d >= depth then (r::acc) else acc) tl
      | _::tl          -> inner (d+1) acc tl
      in
      inner 0 [] stack
       
  end
  
(* Generates an assembler text for a program: first compiles the program into
   the stack code, then generates x86 assember code, then prints the assembler file
*)
let genasm (ds, stmt) =
  let stmt = Language.Stmt.Seq (stmt, Language.Stmt.Return (Some (Language.Expr.Const 0))) in
  let env, code =
    compile
      (new env)
      ((LABEL "main") :: (BEGIN ("main", [], [])) :: SM.compile (ds, stmt))
  in
  let data = Meta "\t.data" :: (List.map (fun s      -> Meta (Printf.sprintf "%s:\t.int\t0"         s  )) env#globals) @
                               (List.map (fun (s, v) -> Meta (Printf.sprintf "%s:\t.string\t\"%s\"" v s)) env#strings) in 
  let asm = Buffer.create 1024 in
  List.iter
    (fun i -> Buffer.add_string asm (Printf.sprintf "%s\n" @@ show i))
    (data @ [Meta "\t.text"; Meta "\t.globl\tmain"] @ code);
  Buffer.contents asm

(* Builds a program: generates the assembler file and compiles it with the gcc toolchain *)
let build prog name =
  let outf = open_out (Printf.sprintf "%s.s" name) in
  Printf.fprintf outf "%s" (genasm prog);
  close_out outf;
  let inc = try Sys.getenv "RC_RUNTIME" with _ -> "../runtime" in
  Sys.command (Printf.sprintf "gcc -m32 -o %s %s/runtime.o %s.s" name inc name)
 <|MERGE_RESOLUTION|>--- conflicted
+++ resolved
@@ -91,7 +91,6 @@
    Take an environment, a stack machine program, and returns a pair --- the updated environment and the list
    of x86 instructions
 *)
-<<<<<<< HEAD
 let compile env code =
   let suffix = function
   | "<"  -> "l"
@@ -258,56 +257,6 @@
 	env'', code' @ code''
   in
   compile' env code
-=======
-let rec compile env = function
-    | [] -> env, []
-    | inst::rem -> 
-            let env, cInst = match inst with
-            | BINOP name -> let y, x, env = env#pop2 in
-                            let comparison c = [Mov (x, eax); Binop("-", y, eax); Set (c, "%al"); Binop ("&&", L 1, eax); Mov (eax, x)] in
-                            let divmod reg = [Mov (x, eax); Cltd; IDiv y; Mov (reg, x)] in
-                            let commands = match name with
-                            | "/" -> divmod eax
-                            | "%" -> divmod edx
-                            | "<" -> comparison "l"
-                            | "<=" -> comparison "le"
-                            | ">" -> comparison "g"
-                            | ">=" -> comparison "ge"
-                            | "==" -> comparison "e"
-                            | "!=" -> comparison "ne"
-                            | "!!" -> [Mov (x, eax); Binop("!!", y, eax); Set ("nz", "%al"); Binop ("&&", L 1, eax); Mov (eax, x)]
-                            | "&&" -> [Mov (y, eax); Binop("&&", eax, eax); Set ("nz", "%al"); Mov (x, edx); Binop ("&&", edx, edx); Set ("nz", "%ah"); Binop ("&&", L 257, eax); Binop ("^", L 257, eax); Set ("z", "%al"); Binop ("&&", L 1, eax); Mov (eax, x)]
-                            | _ -> [Mov (x, eax); Binop (name, y, eax); Mov (eax, x)]
-                            in env#push x, commands
-            | CONST cst -> let x, env = env#allocate in env, [Mov (L cst, x)]
-            (*| READ -> let x, env = env#allocate in env, [Call "Lread"; Mov (eax, x)]*)
-            (*| WRITE -> let x, env = env#pop in env, [Mov (x, eax); Push eax; Call "Lwrite"; Binop ("+", L 4, esp)]*)
-            | LD name -> let env = env#global name in let x, env = env#allocate in env, [Mov (env#loc name, eax); Mov (eax, x)]
-            | ST name -> let x, env = (env#global name)#pop in env, [Mov (x, eax); Mov (eax, env#loc name)]
-            | LABEL name -> env, [Label name]
-            | JMP name -> env, [Jmp name]
-            | CJMP (cnd, name) -> let x, env = env#pop in env, [Mov (x, eax); Binop ("&&", eax, eax); CJmp (cnd, name)]
-            | BEGIN (name, args, locals) -> env#enter name args locals, [Push ebp; Mov (esp, ebp)]
-            | RET true -> let x, env = env#pop in env, [Mov (x, eax); Pop ebp; Ret]
-            | RET false -> env, [Pop ebp; Ret]
-            | CALL (name, arglen, func) -> 
-                    let name = match name with | "write" -> "Lwrite" | "read" -> "Lread" | _ -> name in
-                    let rec argStrip env = function
-                        | 0 -> [], env
-                        | n -> let x, env = env#pop in let l, env = argStrip env (n - 1) in x :: l, env
-                    in
-                    let args, env = argStrip env arglen in
-                    let liveRegs = env#live_registers in
-                    let alignEspAndPushLiveRegs = Binop ("-", L (4 * env#allocated), esp) :: map (fun x -> Push x) liveRegs in
-                    let pushArgs = concat (map (fun x -> [Mov (x, eax); Push eax]) args) in
-                    let callFunction, env = if func then let x, env = env#allocate in [Call name; Mov (eax, x)], env else [Call name], env in
-                    let removeArgsAndPopLiveRegs = (Binop ("+", L (4 * arglen), esp) :: rev_map (fun x -> Pop x) liveRegs) in
-                    let restoreEsp = [Mov (ebp, esp)] in
-                    env, (alignEspAndPushLiveRegs @ pushArgs @ callFunction @ removeArgsAndPopLiveRegs @ restoreEsp)
-            in
-            let env, rInst = compile env rem in 
-            env, cInst @ rInst
->>>>>>> 02d88b20
 
 (* A set of strings *)           
 module S = Set.Make (String)
