--- conflicted
+++ resolved
@@ -91,20 +91,6 @@
    Take an environment, a stack machine program, and returns a pair --- the updated environment and the list
    of x86 instructions
 *)
-<<<<<<< HEAD
-let compile env code =
-  let suffix = function
-  | "<"  -> "l"
-  | "<=" -> "le"
-  | "==" -> "e"
-  | "!=" -> "ne"
-  | ">=" -> "ge"
-  | ">"  -> "g"
-  | _    -> failwith "unknown operator"	
-  in
-  let rec compile' env scode = failwith "Not implemented" in
-  compile' env code
-=======
 let rec compile env = function
     | [] -> env, []
     | inst::rem -> 
@@ -152,7 +138,6 @@
             in
             let env, rInst = compile env rem in 
             env, cInst @ rInst
->>>>>>> 3d47add1
 
 (* A set of strings *)           
 module S = Set.Make (String)
